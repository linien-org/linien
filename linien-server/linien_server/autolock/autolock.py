# Copyright 2018-2022 Benjamin Wiegand <benjamin.wiegand@physik.hu-berlin.de>
# Copyright 2021-2022 Bastian Leykauf <leykauf@physik.hu-berlin.de>
#
# This file is part of Linien and based on redpid.
#
# Linien is free software: you can redistribute it and/or modify
# it under the terms of the GNU General Public License as published by
# the Free Software Foundation, either version 3 of the License, or
# (at your option) any later version.
#
# Linien is distributed in the hope that it will be useful,
# but WITHOUT ANY WARRANTY; without even the implied warranty of
# MERCHANTABILITY or FITNESS FOR A PARTICULAR PURPOSE.  See the
# GNU General Public License for more details.
#
# You should have received a copy of the GNU General Public License
# along with Linien.  If not, see <http://www.gnu.org/licenses/>.

import logging
import pickle

from linien_common.common import (
    AutolockMode,
    SpectrumUncorrelatedException,
    check_plot_data,
    combine_error_signal,
    get_lock_point,
)
from linien_server.autolock.algorithm_selection import AutolockAlgorithmSelector
from linien_server.autolock.robust import RobustAutolock
<<<<<<< HEAD
from linien_server.parameters import Parameters
=======
from linien_server.autolock.simple import SimpleAutolock

logger = logging.getLogger(__name__)
logger.setLevel(logging.DEBUG)
>>>>>>> e3b2decf


class Autolock:
    def __init__(self, control, parameters: Parameters):
        self.control = control
        self.parameters = parameters

        self.first_error_signal = None
        self.first_error_signal_rolled = None
        self.parameters.autolock_running.value = False
        self.parameters.autolock_retrying.value = False

        self.should_watch_lock = False
        self._data_listener_added = False

        self.reset_properties()

        self.algorithm = None

    def reset_properties(self):
<<<<<<< HEAD
        # We check each parameter before setting it because otherwise this may crash the
        # client if called very often (e.g.if the autolock continuously fails).
=======
        # we check each parameter before setting it because otherwise this may crash the
        # client if called very often (e.g.if the autolock continuously fails)
>>>>>>> e3b2decf
        if self.parameters.autolock_failed.value:
            self.parameters.autolock_failed.value = False
        if self.parameters.autolock_locked.value:
            self.parameters.autolock_locked.value = False
        if self.parameters.autolock_watching.value:
            self.parameters.autolock_watching.value = False

    def run(
        self,
        x0,
        x1,
        spectrum,
        should_watch_lock: bool = False,
        auto_offset: bool = True,
        additional_spectra=None,
<<<<<<< HEAD
    ) -> None:
=======
    ):
>>>>>>> e3b2decf
        """
        Start the autolock.

        If `should_watch_lock` is specified, the autolock continuously monitors the
        control and error signals after the lock was successful and tries to relock
        automatically using the spectrum that was recorded in the first run of the lock.
        """
        self.parameters.autolock_running.value = True
        self.parameters.autolock_preparing.value = True
        self.parameters.autolock_percentage.value = 0
        self.parameters.fetch_additional_signals.value = False
        self.x0, self.x1 = int(x0), int(x1)
        self.should_watch_lock = should_watch_lock

        # collect parameters that should be restored after stopping the lock
        self.parameters.autolock_initial_sweep_amplitude.value = (
            self.parameters.sweep_amplitude.value
        )

        self.additional_spectra = additional_spectra or []

        (
            self.first_error_signal,
            self.first_error_signal_rolled,
            self.line_width,
            self.peak_idxs,
        ) = self.record_first_error_signal(spectrum, auto_offset)

        try:
            self.autolock_mode_detector = AutolockAlgorithmSelector(
                self.parameters.autolock_mode_preference.value,
                spectrum,
                additional_spectra,
                self.line_width,
            )

            if self.autolock_mode_detector.done:
                self.start_autolock(self.autolock_mode_detector.mode)

<<<<<<< HEAD
        except SpectrumUncorrelatedException:
            # this may happen if `additional_spectra` contain uncorrelated data  then
            # either autolock algorithm selector or `start_autolock` may raise an
            # exception.
            traceback.print_exc()
=======
        except Exception:
            # This may happen if `additional_spectra` contain uncorrelated data. Then
            # either autolock algorithm selector or `start_autolock` may raise a
            # spectrum uncorrelated exception
            logger.exception("Error while starting autolock")
>>>>>>> e3b2decf
            self.parameters.autolock_failed.value = True
            self.exposed_stop()

        self.add_data_listener()

<<<<<<< HEAD
    def start_autolock(self, mode: AutolockMode) -> None:
        print("start autolock with mode", mode)
=======
    def start_autolock(self, mode):
        logger.debug("start autolock with mode %s" % mode)
>>>>>>> e3b2decf
        self.parameters.autolock_mode.value = mode

        self.algorithm = [None, RobustAutolock, SimpleAutolock][mode](
            self.control,
            self.parameters,
            self.first_error_signal,
            self.first_error_signal_rolled,
            self.peak_idxs[0],
            self.peak_idxs[1],
            additional_spectra=self.additional_spectra,
        )

    def add_data_listener(self):
        if not self._data_listener_added:
            self._data_listener_added = True
            self.parameters.to_plot.add_callback(
                self.react_to_new_spectrum, call_with_first_value=False
            )

    def remove_data_listener(self) -> None:
        self._data_listener_added = False
        self.parameters.to_plot.remove_callback(self.react_to_new_spectrum)

<<<<<<< HEAD
    def react_to_new_spectrum(self, plot_data: bytes) -> None:
=======
    def react_to_new_spectrum(self, plot_data):
>>>>>>> e3b2decf
        """
        React to new spectrum data.

        If this is executed for the first time, a reference spectrum is recorded.

        If the autolock is approaching the desired line, a correlation function of the
        spectrum with the reference spectrum is calculated and the laser current is
        adapted such that the targeted line is centered.

        After this procedure is done, the real lock is turned on and after some time the
        lock is verified.

        If automatic relocking is desired, the control and error signals are
        continuously monitored after locking.
        """
        if self.parameters.pause_acquisition.value:
            return

        if plot_data is None or not self.parameters.autolock_running.value:
            return

        plot_data_unpickled = pickle.loads(plot_data)
        if plot_data_unpickled is None:
            return

        is_locked = self.parameters.lock.value

        # check that `plot_data` contains the information we need otherwise skip this
        # round
<<<<<<< HEAD
        if not check_plot_data(is_locked, plot_data_unpickled):
=======
        if not check_plot_data(is_locked, plot_data):
>>>>>>> e3b2decf
            return

        try:
            if not is_locked:
                combined_error_signal = combine_error_signal(
                    (
                        plot_data_unpickled["error_signal_1"],
                        plot_data_unpickled.get("error_signal_2"),
                    ),
                    self.parameters.dual_channel.value,
                    self.parameters.channel_mixing.value,
                    self.parameters.combined_offset.value,
                )

                if (
                    self.autolock_mode_detector is not None
                    and not self.autolock_mode_detector.done
                ):
                    self.autolock_mode_detector.handle_new_spectrum(
                        combined_error_signal
                    )
                    self.additional_spectra.append(combined_error_signal)

                    if self.autolock_mode_detector.done:
                        self.start_autolock(self.autolock_mode_detector.mode)
                    else:
                        return

                    if self.algorithm is not None:
                        return self.algorithm.handle_new_spectrum(combined_error_signal)

            else:
                error_signal = plot_data_unpickled["error_signal"]
                control_signal = plot_data_unpickled["control_signal"]

                return self.after_lock(
                    error_signal,
                    control_signal,
                    plot_data_unpickled.get("slow_control_signal"),
                )

        except Exception:
            logger.exception("Error while handling new spectrum")
            self.parameters.autolock_failed.value = True
            self.exposed_stop()

    def record_first_error_signal(self, error_signal, auto_offset):
        (
            mean_signal,
            target_slope_rising,
            target_zoom,
            error_signal_rolled,
            line_width,
            peak_idxs,
        ) = get_lock_point(error_signal, self.x0, self.x1)

        self.central_y = int(mean_signal)

        if auto_offset:
            self.control.exposed_pause_acquisition()
            self.parameters.combined_offset.value = -1 * self.central_y
            error_signal -= self.central_y
            error_signal_rolled -= self.central_y
            self.additional_spectra = [
                s - self.central_y for s in self.additional_spectra
            ]
            self.control.exposed_write_registers()
            self.control.exposed_continue_acquisition()

        self.parameters.target_slope_rising.value = target_slope_rising
        self.control.exposed_write_registers()

        return error_signal, error_signal_rolled, line_width, peak_idxs

    def after_lock(self, error_signal, control_signal, slow_out):
        logger.debug("after lock")
        self.parameters.autolock_locked.value = True

        self.remove_data_listener()
        self.parameters.autolock_running.value = False

        self.algorithm.after_lock()

    def relock(self):
        """
        Relock the laser using the reference spectrum recorded in the first locking
        approach.
        """
<<<<<<< HEAD
        # We check each parameter before setting it because otherwise this may crash the
=======
        # we check each parameter before setting it because otherwise this may crash the
>>>>>>> e3b2decf
        # client if called very often (e.g.if the autolock continuously fails)
        if not self.parameters.autolock_running.value:
            self.parameters.autolock_running.value = True
        if not self.parameters.autolock_retrying.value:
            self.parameters.autolock_retrying.value = True

        self.reset_properties()
        self._reset_scan()

<<<<<<< HEAD
        # add a listener that listens for new spectrum data and consequently tries to
=======
        # add a listener that listens for new spectrum data and consequently # tries to
>>>>>>> e3b2decf
        # relock.
        self.add_data_listener()

    def exposed_stop(self) -> None:
        """Abort any operation."""
        self.parameters.autolock_preparing.value = False
        self.parameters.autolock_percentage.value = 0
        self.parameters.autolock_running.value = False
        self.parameters.autolock_locked.value = False
        self.parameters.autolock_watching.value = False
        self.parameters.fetch_additional_signals.value = True
        self.remove_data_listener()

        self._reset_scan()
        self.parameters.task.value = None

    def _reset_scan(self):
        self.control.exposed_pause_acquisition()

        self.parameters.sweep_amplitude.value = (
            self.parameters.autolock_initial_sweep_amplitude.value
        )
        self.control.exposed_start_sweep()

        self.control.exposed_continue_acquisition()<|MERGE_RESOLUTION|>--- conflicted
+++ resolved
@@ -28,14 +28,11 @@
 )
 from linien_server.autolock.algorithm_selection import AutolockAlgorithmSelector
 from linien_server.autolock.robust import RobustAutolock
-<<<<<<< HEAD
+from linien_server.autolock.simple import SimpleAutolock
 from linien_server.parameters import Parameters
-=======
-from linien_server.autolock.simple import SimpleAutolock
 
 logger = logging.getLogger(__name__)
 logger.setLevel(logging.DEBUG)
->>>>>>> e3b2decf
 
 
 class Autolock:
@@ -56,13 +53,8 @@
         self.algorithm = None
 
     def reset_properties(self):
-<<<<<<< HEAD
         # We check each parameter before setting it because otherwise this may crash the
         # client if called very often (e.g.if the autolock continuously fails).
-=======
-        # we check each parameter before setting it because otherwise this may crash the
-        # client if called very often (e.g.if the autolock continuously fails)
->>>>>>> e3b2decf
         if self.parameters.autolock_failed.value:
             self.parameters.autolock_failed.value = False
         if self.parameters.autolock_locked.value:
@@ -78,11 +70,7 @@
         should_watch_lock: bool = False,
         auto_offset: bool = True,
         additional_spectra=None,
-<<<<<<< HEAD
     ) -> None:
-=======
-    ):
->>>>>>> e3b2decf
         """
         Start the autolock.
 
@@ -122,31 +110,18 @@
             if self.autolock_mode_detector.done:
                 self.start_autolock(self.autolock_mode_detector.mode)
 
-<<<<<<< HEAD
-        except SpectrumUncorrelatedException:
-            # this may happen if `additional_spectra` contain uncorrelated data  then
-            # either autolock algorithm selector or `start_autolock` may raise an
-            # exception.
-            traceback.print_exc()
-=======
         except Exception:
             # This may happen if `additional_spectra` contain uncorrelated data. Then
             # either autolock algorithm selector or `start_autolock` may raise a
             # spectrum uncorrelated exception
             logger.exception("Error while starting autolock")
->>>>>>> e3b2decf
             self.parameters.autolock_failed.value = True
             self.exposed_stop()
 
         self.add_data_listener()
 
-<<<<<<< HEAD
-    def start_autolock(self, mode: AutolockMode) -> None:
-        print("start autolock with mode", mode)
-=======
     def start_autolock(self, mode):
         logger.debug("start autolock with mode %s" % mode)
->>>>>>> e3b2decf
         self.parameters.autolock_mode.value = mode
 
         self.algorithm = [None, RobustAutolock, SimpleAutolock][mode](
@@ -170,11 +145,7 @@
         self._data_listener_added = False
         self.parameters.to_plot.remove_callback(self.react_to_new_spectrum)
 
-<<<<<<< HEAD
     def react_to_new_spectrum(self, plot_data: bytes) -> None:
-=======
-    def react_to_new_spectrum(self, plot_data):
->>>>>>> e3b2decf
         """
         React to new spectrum data.
 
@@ -204,11 +175,7 @@
 
         # check that `plot_data` contains the information we need otherwise skip this
         # round
-<<<<<<< HEAD
         if not check_plot_data(is_locked, plot_data_unpickled):
-=======
-        if not check_plot_data(is_locked, plot_data):
->>>>>>> e3b2decf
             return
 
         try:
@@ -297,11 +264,7 @@
         Relock the laser using the reference spectrum recorded in the first locking
         approach.
         """
-<<<<<<< HEAD
-        # We check each parameter before setting it because otherwise this may crash the
-=======
         # we check each parameter before setting it because otherwise this may crash the
->>>>>>> e3b2decf
         # client if called very often (e.g.if the autolock continuously fails)
         if not self.parameters.autolock_running.value:
             self.parameters.autolock_running.value = True
@@ -311,11 +274,7 @@
         self.reset_properties()
         self._reset_scan()
 
-<<<<<<< HEAD
-        # add a listener that listens for new spectrum data and consequently tries to
-=======
         # add a listener that listens for new spectrum data and consequently # tries to
->>>>>>> e3b2decf
         # relock.
         self.add_data_listener()
 
