# Copyright 2018-2022 Benjamin Wiegand <benjamin.wiegand@physik.hu-berlin.de>
# Copyright 2021-2022 Bastian Leykauf <leykauf@physik.hu-berlin.de>
# Copyright 2023 Christian Freier <christian.freier@nomadatomics.com>
#
# This file is part of Linien and based on redpid.
#
# Linien is free software: you can redistribute it and/or modify
# it under the terms of the GNU General Public License as published by
# the Free Software Foundation, either version 3 of the License, or
# (at your option) any later version.
#
# Linien is distributed in the hope that it will be useful,
# but WITHOUT ANY WARRANTY; without even the implied warranty of
# MERCHANTABILITY or FITNESS FOR A PARTICULAR PURPOSE.  See the
# GNU General Public License for more details.
#
# You should have received a copy of the GNU General Public License
# along with Linien.  If not, see <http://www.gnu.org/licenses/>.

from linien_common.common import (
    AUTO_DETECT_AUTOLOCK_MODE,
    FAST_AUTOLOCK,
    PSD_ALGORITHM_LPSD,
    MHz,
    Vpp,
)
from linien_common.config import DEFAULT_COLORS, N_COLORS
from linien_server.parameters_base import BaseParameters, Parameter


class Parameters(BaseParameters):
    """
    This class defines the parameters of the Linien server. They represent the public
    interface and can be used to control the behavior of the server.

    Access on the server takes place like this:

        # retrieve a parameter
        foo(parameters.modulation_amplitude.value)

        # set a parameter
        parameters.modulation_amplitude.value = 0.5 * Vpp

        # if a parameter influences the behavior of the FPGA, it has to be
        # written to the FPGA as well (`control` is an instance of
        # `RedPitayaControlService`):
        control.exposed_write_registers()

    On the client side, access happens through `RemoteParameters` which
    transparently mimics the behavior of this class. Have a look at the comments
    below for a description of each parameter.
    """

    def __init__(self):
        super().__init__()

        # parameters whose values are saved by the client and restored if the client
        # connects to the RedPitaya with no server running:
        self._restorable_parameters = (
            "fast_mode",
            "modulation_amplitude",
            "modulation_frequency",
            "sweep_speed",
            "demodulation_phase_a",
            "demodulation_multiplier_a",
            "demodulation_phase_b",
            "demodulation_multiplier_b",
            "offset_a",
            "offset_b",
            "invert_a",
            "invert_b",
            "filter_1_enabled_a",
            "filter_1_enabled_b",
            "filter_1_frequency_a",
            "filter_1_frequency_b",
            "filter_1_type_a",
            "filter_1_type_b",
            "filter_2_enabled_a",
            "filter_2_enabled_b",
            "filter_2_frequency_a",
            "filter_2_frequency_b",
            "filter_2_type_a",
            "filter_2_type_b",
            "filter_automatic_a",
            "filter_automatic_b",
            "p",
            "i",
            "d",
            "watch_lock",
            "watch_lock_threshold",
            "dual_channel",
            "channel_mixing",
            "pid_on_slow_enabled",
            "pid_on_slow_strength",
            "mod_channel",
            "control_channel",
            "sweep_channel",
            "slow_control_channel",
            "polarity_fast_out1",
            "polarity_fast_out2",
            "polarity_analog_out0",
            "check_lock",
            "analog_out_1",
            "analog_out_2",
            "analog_out_3",
            "plot_line_width",
            "plot_color_0",
            "plot_color_1",
            "plot_color_2",
            "plot_color_3",
            "plot_line_opacity",
            "plot_fill_opacity",
            "autolock_determine_offset",
            "autolock_mode_preference",
            "psd_acquisition_max_decimation",
        )

<<<<<<< HEAD
        # the `to_plot` parameter is a pickled dictionary that contains signals
        # that may be plotted. Depending on the locking state, it may contain these
        # signals:
        # Unlocked state:
        #   - `error_signal_1` and `error_signal_1_quadrature`:
        #       IQ-demodulated and low-pass-filtered error signals from
        #       ANALOG IN 0
        #   - `error_signal_2` and `error_signal_2_quadrature`:
        #       IQ-demodulated and low-pass-filtered error signals from
        #       ANALOG IN 1. These signals are only available if in dual-channel
        #       spectroscopy mode is enabled. Otherwise the un-demodulated
        #       monitor_signal` is shown.
        #   - `monitor_signal`:
        #       Signal recorded from ANALOG IN 1 without demodulation. Only
        #       available if dual channel mode is not enabled.
        #
        # Locked state:
        #   - `error_signal`:
        #       Error signal that is fed into the PID controller.
        #   - `control_signal`:
        #       Output of the PID controller.
        #   - `slow`:
        #       Output of slow additional integrator on slow analog output.
        #       Note that this value is not an array but a single point.
        self.to_plot = Parameter(sync=False, loggable=False)
        # A dictionary that contains mean, standard deviation, minimum value and
        # maximum value for all the signals contained in `to_plot`.
        # Exemplary dictionary keys are `error_signal_mean`,
        # `control_signal_std`, `monitor_signal_min` or `error_signal_2_max`.
=======
        self.to_plot = Parameter(sync=False)
        """
        The `to_plot` parameter is a pickled dictionary that contains signalsvthat may
        be plotted. Depending on the locking state, it may contain thesevsignals:
        Unlocked state:
          - `error_signal_1` and `error_signal_1_quadrature`:
              IQ-demodulated and low-pass-filtered error signals from ANALOG IN 0
          - `error_signal_2` and `error_signal_2_quadrature`:
              IQ-demodulated and low-pass-filtered error signals from ANALOG IN 1. These
              signals are only available if in dual-channel spectroscopy mode is
              enabled. Otherwise the un-demodulated monitor_signal` is shown.
          - `monitor_signal`:
              Signal recorded from ANALOG IN 1 without demodulation. Only available if
              dual channel mode is not enabled.
        Locked state:
          - `error_signal`:
              Error signal that is fed into the PID controller.
          - `control_signal`:
              Output of the PID controller.
          - `slow`:
              Output of slow additional integrator on slow analog output. Note that this
              value is not an array but a single point.
        """

>>>>>>> 7be9fa2d
        self.signal_stats = Parameter(sync=False)
        """
        A dictionary that contains mean, standard deviation, minimum value and maximum
        value for all the signals contained in `to_plot`. Exemplary dictionary keys are
        `error_signal_mean`, `control_signal_std`, `monitor_signal_min` or
        `error_signal_2_max`.
        """

        #           --------- GENERAL PARAMETERS ---------

        self.mod_channel = Parameter(start=0, min_=0, max_=1)
        """
        Configures the output of the modulation frequency. A value of 0 means FAST OUT 1
        and a value of 1 corresponds to FAST OUT 2
        """

        self.sweep_channel = Parameter(start=1, min_=0, max_=2)
        """
        Configures the output of the scan sweep:
            0 --> FAST OUT 1
            1 --> FAST OUT 2
            2 --> ANALOG OUT 0 (slow channel)
        """

        self.control_channel = Parameter(start=1, min_=0, max_=1)
        """
        Configures the output of the lock signal. A value of 0 means FAST OUT 1 and a 
        value of 1 corresponds to FAST OUT 2
        """

        self.slow_control_channel = Parameter(start=2, min_=0, max_=2)
        """
        Configures the output of the slow PID control:
            0 --> FAST OUT 1
            1 --> FAST OUT 2
            2 --> ANALOG OUT 0 (slow channel)        
        """

        self.gpio_p_out = Parameter(start=0, min_=0, max_=0b11111111)
        """
        set the output of GPIO pins. Each bit corresponds to one pin, i.e.
        `parameters.gpio_p_out.value = 0b11110000` turns on the first 4 pins and turns
        off the other ones.
        """
        self.gpio_n_out = Parameter(start=0, min_=0, max_=0b11111111)
        """
        set the output of GPIO pins. Each bit corresponds to one pin, i.e.
        `parameters.gpio_p_out.value = 0b11110000` turns on the first 4 pins and turns
        off the other ones.
        """

        # ANALOG_OUT0 is used for slow PID --> it can't be controlled manually
        self.analog_out_1 = Parameter(start=0, min_=0, max_=(2**15) - 1)
        """
        parameters for setting ANALOG_OUT 1 voltage.
        Usage: `parameters.analog_out_1.value = 1.2 * ANALOG_OUT_V`
        Minimum value is 0 and maximum 1.8 * ANALOG_OUT_V
        """
        self.analog_out_2 = Parameter(start=0, min_=0, max_=(2**15) - 1)
        """
        parameters for setting ANALOG_OUT 1 voltage.
        Usage: `parameters.analog_out_2.value = 1.2 * ANALOG_OUT_V`
        Minimum value is 0 and maximum 1.8 * ANALOG_OUT_V
        """
        self.analog_out_3 = Parameter(start=0, min_=0, max_=(2**15) - 1)
        """
        parameters for setting ANALOG_OUT 1 voltage.
        Usage: `parameters.analog_out_3.value = 1.2 * ANALOG_OUT_V`
        Minimum value is 0 and maximum 1.8 * ANALOG_OUT_V
        """

<<<<<<< HEAD
        # parameters for setting ANALOG_OUT voltage
        # usage:
        #       parameters.analog_out_1.value = 1.2 * ANALOG_OUT_V
        # Minimum value is 0 and maximum 1.8 * ANALOG_OUT_V
        # note that ANALOG_OUT_0 ís used for the slow PID and thus can't be controlled
        # manually.
        for i in range(4):
            if i == 0:
                continue

            setattr(
                self,
                "analog_out_%d" % i,
                Parameter(start=0, min_=0, max_=(2**15) - 1),
            )

        # If `True`, this parameter turns off the sweep and starts the PID
=======
>>>>>>> 7be9fa2d
        self.lock = Parameter(start=False)
        """If `True`, this parameter turns off the sweep and starts the PID"""

        self.polarity_fast_out1 = Parameter(start=False)
        """
        Defines whether tuning the voltage up correspond to tuning the laser frequency
        up or down. Setting these values correctly is only required when using both, a
        fast out and a the slow output for PID
        """

        self.polarity_fast_out2 = Parameter(start=False)
        """
        Defines whether tuning the voltage up correspond to tuning the laser frequency
        up or down. Setting these values correctly is only required when using both, a
        fast out and a the slow output for PID
        """

        self.polarity_analog_out0 = Parameter(start=False)
        """
        Defines whether tuning the voltage up correspond to tuning the laser frequency
        up or down. Setting these values correctly is only required when using both, a
        fast out and a the slow output for PID
        """

        self.control_signal_history_length = Parameter(start=600)
        """Record of control signal should be kept for how long?"""

        self.control_signal_history = Parameter(
            start={"times": [], "values": []}, sync=False
        )

        self.monitor_signal_history = Parameter(
            start={"times": [], "values": []}, sync=False
        )

        self.pause_acquisition = Parameter(start=False)
        """
        If this boolean is `True`, no new spectroscopy data is sent to the clients. This
        parameter is used when writing data to FPGA that would result in cropped or
        distorted signals being displayed.
        """

        self.fetch_additional_signals = Parameter(start=True)
        """
        This parameter is not exposed to GUI. It is used by the autolock or normal lock
        to fetch less data if they are not needed.
        """

        self.ping = Parameter(start=0)
        """
        This is just a counter that is automatically increased every second. Its purpose
        is to allow for periodic tasks on the server: just register an `on_change`
        listener for this parameter.
        """

        #           --------- SWEEP PARAMETERS ---------

        self.sweep_amplitude = Parameter(min_=0.001, max_=1, start=1)
        """
        Amplitude of the sweep in units of 0.5 * Vpp of the output (2 V for fast outputs
        (range +/- 1 V) and 0.9 V for slow outputs (range 0 V to 1.8 V). That means an
        amplitude of 1.0 corresponds to the full sweep range in both cases.
        """

        self.sweep_center = Parameter(min_=-1, max_=1, start=0)
        """
        The center position of the sweep. If a fast output is used for the sweep this is
        the sweep center position in volts. If the slow output is used the interval
        [-1, +1] of this parameter is mapped to the interval [0V, +1.8V].
        """

        self.sweep_speed = Parameter(min_=0, max_=32, start=8)
        """
        The sweep speed in internal units. The actual speed is given by
        f_real = 3.8 kHz / (2 ** sweep_speed)
        Allowed values are [0, ..., 16]
        """

        self.sweep_pause = Parameter(start=False)
        """If set to `True`, this parameter pauses the sweep at the `sweep_center`."""

        #           --------- MODULATION PARAMETERS ---------

        self.modulation_amplitude = Parameter(min_=0, max_=(1 << 14) - 1, start=1 * Vpp)
        """
        The amplitude of the modulation in internal units. Use Vpp for conversion to
        volts peak-peak, e.g: `parameters.modulation_amplitude.value = 0.5 * Vpp`
        Values between 0 and 2 * Vpp are allowed.
        """

        self.modulation_frequency = Parameter(min_=0, max_=0xFFFFFFFF, start=15 * MHz)
        """
        Frequency of the modulation in internal units. Use MHz for conversion to
        human-readable frequency, e.g:
            `parameters.modulation_frequency.value = 6.6 * MHz`
        By design, values up to 128 * MHz = 0xffffffff are allowed although in practice
        values of more than 50 MHz don't make sense due to the limited sampling rate of
        the DAC.
        """

        #           --------- DEMODULATION AND FILTER PARAMETERS ---------
        self.fast_mode = Parameter(start=False)
        """
        Fast mode allows to bypass demodulation and IIR filtering of the fast channels.
        """

        self.dual_channel = Parameter(start=False)
        """
        Linien allows for two simulataneous demodulation channels. By default, only one
        is enabled. This is controlled by `dual_channel`.
        """

        self.channel_mixing = Parameter(start=0)
        """
        If in dual channel mode, what is the mixing ratio between them? A value of 0
        corresponds to equal ratio
                   -128             only channel A being active
                   128              only channel B being active
        Integer values [-128, ..., 128] are allowed.        
        """

        # The following parameters exist twice, i.e. once per channel
        for channel in ("a", "b"):
            setattr(
                self,
                "demodulation_phase_%s" % channel,
                Parameter(min_=0, max_=360, start=0x0, wrap=True),
            )
            """The demodulation phase in degree (0-360)"""

            setattr(
                self,
                "demodulation_multiplier_%s" % channel,
                Parameter(min_=0, max_=15, start=1),
            )
            """
            This parameter allows for multi-f (e.g. 3f or 5f) demodulation. Default
            value is 1, indicating that 1f demodulation is used.
            """

            setattr(
                self, "offset_%s" % channel, Parameter(min_=-8191, max_=8191, start=0)
            )
            """
            The vertical offset for a channel. A value of -8191 shifts the data down by
            1V, a value of +8191 moves it up.
            """

            setattr(self, "invert_%s" % channel, Parameter(start=False))
            """A boolean indicating whether the channel data should be inverted."""

            # - -----   FILTER PARAMETERS   -----

            setattr(self, "filter_automatic_%s" % channel, Parameter(start=True))
            """
            After demodulation of the signal, Linien may apply up to two IIR filters.
            `filter_automatic` is a boolean indicating whether Linien should
            automatically determine suitable filter for a given modulation frequency or
            whether the user may configure the filters himself. If automatic mode is
            enabled, two low pass filters are installed with a frequency of half the
            modulation frequency.            
            """

            for filter_i in (1, 2):
                setattr(
                    self,
                    "filter_%d_enabled_%s" % (filter_i, channel),
                    Parameter(start=False),
                )
                """
                Should this filter be enabled? Note that disabling a filter does not
                bypass it as this would change the propagation time of the signal
                through the FPGA which is unfavorable as it leads to a mismatch of the
                demodulation phase. Instead, a filter with unity gain is installed.
                """

                setattr(
                    self, "filter_%d_type_%s" % (filter_i, channel), Parameter(start=0)
                )
                """
                Either `LOW_PASS_FILTER` or `HIGH_PASS_FILTER` from
                linien_common.common` module."""

                setattr(
                    self,
                    "filter_%d_frequency_%s" % (filter_i, channel),
                    Parameter(start=10000),
                )
                """The filter frequency in units of Hz"""

        #           --------- LOCK AND PID PARAMETERS ---------

        self.combined_offset = Parameter(min_=-8191, max_=8191, start=0)
        """
        After combining channels A and B and before passing the result to the PID,
        `combined_offset` is added. It uses the same units as the channel offsets, i.e.
        a value of -8191 shifts the data down by 1V, a value of +8191 moves it up.       
        """

        self.p = Parameter(start=50, max_=8191)
        """
        Proportional part of PID parameters. Range is [0, 8191]. In order to change sign
        of PID parameters, use `target_slope_rising`
        """

        self.i = Parameter(start=5, max_=8191)
        """
        Integral part of PID parameters. Range is [0, 8191]. In order to change sign
        of PID parameters, use `target_slope_rising`
        """

        self.d = Parameter(start=0, max_=8191)
        """
        Derivate part of PID parameters. Range is [0, 8191]. In order to change sign
        of PID parameters, use `target_slope_rising`
        """

        self.target_slope_rising = Parameter(start=True)
        """A boolean that inverts the sign of the PID parameters"""

        self.pid_on_slow_enabled = Parameter(start=False)
        """Whether the PID on ANALOG_OUT 0 is enabled."""

        self.pid_on_slow_strength = Parameter(start=0)
        """
        Strength of the (slow) PID on ANALOG_OUT 0. This strength corresponds to the
        strength of the integrator. Maximum value is 8191.
        """

        self.check_lock = Parameter(start=True)
        self.watch_lock = Parameter(start=True)
        self.watch_lock_threshold = Parameter(start=0.01)

        #           --------- AUTOLOCK PARAMETERS ---------
        # These parameters are used internally by the optimization algorithm and usually
        # should not be manipulated
        self.task = Parameter(start=None, sync=False)
        self.automatic_mode = Parameter(start=True)
        self.autolock_target_position = Parameter(start=0)
        self.autolock_mode_preference = Parameter(start=AUTO_DETECT_AUTOLOCK_MODE)
        self.autolock_mode = Parameter(start=FAST_AUTOLOCK)
        self.autolock_time_scale = Parameter(start=0)
        self.autolock_instructions = Parameter(start=[], sync=False)
        self.autolock_final_wait_time = Parameter(start=0)
        self.autolock_selection = Parameter(start=False)
        self.autolock_running = Parameter(start=False)
        self.autolock_preparing = Parameter(start=False)
        self.autolock_percentage = Parameter(start=0, min_=0, max_=100)
        self.autolock_watching = Parameter(start=False)
        self.autolock_failed = Parameter(start=False)
        self.autolock_locked = Parameter(start=False)
        self.autolock_retrying = Parameter(start=False)
        self.autolock_determine_offset = Parameter(start=True)
        self.autolock_initial_sweep_amplitude = Parameter(start=1)

        #           --------- OPTIMIZATION PARAMETERS ---------
        # These parameters are used internally by the optimization algorithm and usually
        # should not be manipulated
        self.optimization_selection = Parameter(start=False)
        self.optimization_running = Parameter(start=False)
        self.optimization_approaching = Parameter(start=False)
        self.optimization_improvement = Parameter(start=0)
        self.optimization_mod_freq_enabled = Parameter(start=1)
        self.optimization_mod_freq_min = Parameter(start=0.0)
        self.optimization_mod_freq_max = Parameter(start=10.0)
        self.optimization_mod_amp_enabled = Parameter(start=1)
        self.optimization_mod_amp_min = Parameter(start=0.0)
        self.optimization_mod_amp_max = Parameter(start=2.0)
        self.optimization_optimized_parameters = Parameter(start=(0, 0, 0))
        self.optimization_channel = Parameter(start=0)
        self.optimization_failed = Parameter(start=False)

        #           --------- PID OPTIMIZATION PARAMETERS ---------
        # These parameters are used internally by the optimization algorithm and usually
        # should not be manipulated
        self.acquisition_raw_enabled = Parameter(start=False)
        self.acquisition_raw_decimation = Parameter(start=1)
        self.acquisition_raw_data = Parameter()
        self.acquisition_raw_filter_enabled = Parameter(start=False)
        """
        Raw acquisition has an additiona iir filter that can be used as low pass for
        preventing alias effects
        """

        self.acquisition_raw_filter_frequency = Parameter(start=0)
        """The filter frequency in units of Hz"""

        self.psd_data_partial = Parameter(start=None)
        self.psd_data_complete = Parameter(start=None)
        self.psd_algorithm = Parameter(start=PSD_ALGORITHM_LPSD)
        self.psd_acquisition_running = Parameter(start=False)
        self.psd_optimization_running = Parameter(start=False)
        self.psd_acquisition_max_decimation = Parameter(start=18, min_=1, max_=32)

        #           --------- PARAMETERS OF GUI ---------
        self.plot_line_width = Parameter(start=2, min_=0.1, max_=100)
        self.plot_line_opacity = Parameter(start=230, min_=0, max_=255)
        self.plot_fill_opacity = Parameter(start=70, min_=0, max_=255)

        for color_idx in range(N_COLORS):
            setattr(
                self,
                "plot_color_%d" % color_idx,
                Parameter(start=DEFAULT_COLORS[color_idx]),
            )<|MERGE_RESOLUTION|>--- conflicted
+++ resolved
@@ -115,37 +115,6 @@
             "psd_acquisition_max_decimation",
         )
 
-<<<<<<< HEAD
-        # the `to_plot` parameter is a pickled dictionary that contains signals
-        # that may be plotted. Depending on the locking state, it may contain these
-        # signals:
-        # Unlocked state:
-        #   - `error_signal_1` and `error_signal_1_quadrature`:
-        #       IQ-demodulated and low-pass-filtered error signals from
-        #       ANALOG IN 0
-        #   - `error_signal_2` and `error_signal_2_quadrature`:
-        #       IQ-demodulated and low-pass-filtered error signals from
-        #       ANALOG IN 1. These signals are only available if in dual-channel
-        #       spectroscopy mode is enabled. Otherwise the un-demodulated
-        #       monitor_signal` is shown.
-        #   - `monitor_signal`:
-        #       Signal recorded from ANALOG IN 1 without demodulation. Only
-        #       available if dual channel mode is not enabled.
-        #
-        # Locked state:
-        #   - `error_signal`:
-        #       Error signal that is fed into the PID controller.
-        #   - `control_signal`:
-        #       Output of the PID controller.
-        #   - `slow`:
-        #       Output of slow additional integrator on slow analog output.
-        #       Note that this value is not an array but a single point.
-        self.to_plot = Parameter(sync=False, loggable=False)
-        # A dictionary that contains mean, standard deviation, minimum value and
-        # maximum value for all the signals contained in `to_plot`.
-        # Exemplary dictionary keys are `error_signal_mean`,
-        # `control_signal_std`, `monitor_signal_min` or `error_signal_2_max`.
-=======
         self.to_plot = Parameter(sync=False)
         """
         The `to_plot` parameter is a pickled dictionary that contains signalsvthat may
@@ -170,7 +139,6 @@
               value is not an array but a single point.
         """
 
->>>>>>> 7be9fa2d
         self.signal_stats = Parameter(sync=False)
         """
         A dictionary that contains mean, standard deviation, minimum value and maximum
@@ -242,26 +210,6 @@
         Minimum value is 0 and maximum 1.8 * ANALOG_OUT_V
         """
 
-<<<<<<< HEAD
-        # parameters for setting ANALOG_OUT voltage
-        # usage:
-        #       parameters.analog_out_1.value = 1.2 * ANALOG_OUT_V
-        # Minimum value is 0 and maximum 1.8 * ANALOG_OUT_V
-        # note that ANALOG_OUT_0 ís used for the slow PID and thus can't be controlled
-        # manually.
-        for i in range(4):
-            if i == 0:
-                continue
-
-            setattr(
-                self,
-                "analog_out_%d" % i,
-                Parameter(start=0, min_=0, max_=(2**15) - 1),
-            )
-
-        # If `True`, this parameter turns off the sweep and starts the PID
-=======
->>>>>>> 7be9fa2d
         self.lock = Parameter(start=False)
         """If `True`, this parameter turns off the sweep and starts the PID"""
 
