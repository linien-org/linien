--- conflicted
+++ resolved
@@ -20,11 +20,7 @@
 import json
 import logging
 from time import time
-<<<<<<< HEAD
 from typing import Any, Callable, Iterator
-=======
-from typing import Any, Callable, Iterator, List, Tuple
->>>>>>> df3baa93
 
 import linien_server
 from linien_common.common import AutolockMode, MHz, PSDAlgorithm, Vpp
@@ -644,13 +640,7 @@
         del self._changed_parameters_queue[uuid]
         del self._remote_listener_callbacks[uuid]
 
-<<<<<<< HEAD
-    def get_changed_parameters_queue(
-        self, uuid: str
-    ) -> dict[str, list[tuple[str, Any]]]:
-=======
-    def get_changed_parameters_queue(self, uuid: str) -> List[Tuple[str, Any]]:
->>>>>>> df3baa93
+    def get_changed_parameters_queue(self, uuid: str) -> list[tuple[str, Any]]:
         """Get the queue of parameter changes for a specific client."""
         queue = self._changed_parameters_queue.get(uuid, [])
         self._changed_parameters_queue[uuid] = []
