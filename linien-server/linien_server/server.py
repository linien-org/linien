# Copyright 2018-2022 Benjamin Wiegand <benjamin.wiegand@physik.hu-berlin.de>
# Copyright 2021-2023 Bastian Leykauf <leykauf@physik.hu-berlin.de>
#
# This file is part of Linien and based on redpid.
#
# Linien is free software: you can redistribute it and/or modify
# it under the terms of the GNU General Public License as published by
# the Free Software Foundation, either version 3 of the License, or
# (at your option) any later version.
#
# Linien is distributed in the hope that it will be useful,
# but WITHOUT ANY WARRANTY; without even the implied warranty of
# MERCHANTABILITY or FITNESS FOR A PARTICULAR PURPOSE.  See the
# GNU General Public License for more details.
#
# You should have received a copy of the GNU General Public License
# along with Linien.  If not, see <http://www.gnu.org/licenses/>.

import _thread
import atexit
import logging
import pickle
from copy import copy
from random import randint, random
from socket import socket
from threading import Event, Thread
from time import sleep
<<<<<<< HEAD
from typing import Optional
=======
from typing import Any, Callable, List, Tuple, Union
>>>>>>> df3baa93

import numpy as np
import rpyc
from linien_common.common import N_POINTS, check_plot_data, update_signal_history
from linien_common.communication import ParameterValues, pack, unpack
from linien_common.config import SERVER_PORT
from linien_common.influxdb import InfluxDBCredentials, restore_credentials
from linien_server import __version__
from linien_server.autolock.autolock import Autolock
from linien_server.influxdb import InfluxDBLogger
from linien_server.noise_analysis import PIDOptimization, PSDAcquisition
from linien_server.optimization.optimization import OptimizeSpectroscopy
from linien_server.parameters import Parameters, restore_parameters, save_parameters
from linien_server.registers import Registers
from rpyc.utils.server import ThreadedServer

logger = logging.getLogger(__name__)
logger.setLevel(logging.DEBUG)


class BaseService(rpyc.Service):
    """
    A service that provides functionality for seamless integration of parameter access
    on the client.
    """

    def __init__(self) -> None:
        self.parameters = Parameters()
        self.parameters = restore_parameters(self.parameters)
        atexit.register(save_parameters, self.parameters)
        self._uuid_mapping = {}  # type: ignore[var-annotated]

        influxdb_credentials = restore_credentials()
        self.influxdb_logger = InfluxDBLogger(influxdb_credentials, self.parameters)

        self.stop_event = Event()
        self.stop_log_event = Event()

    def on_connect(self, client) -> None:
        self._uuid_mapping[client] = client.root.uuid

    def on_disconnect(self, client) -> None:
        uuid = self._uuid_mapping[client]
        self.parameters.unregister_remote_listeners(uuid)

    def exposed_get_server_version(self) -> str:
        return __version__

    def exposed_get_param(self, param_name: str) -> Union[bytes, ParameterValues]:
        return pack(getattr(self.parameters, param_name).value)

    def exposed_set_param(
        self, param_name: str, value: Union[bytes, ParameterValues]
    ) -> None:
        getattr(self.parameters, param_name).value = unpack(value)

    def exposed_reset_param(self, param_name: str) -> None:
        getattr(self.parameters, param_name).reset()

    def exposed_init_parameter_sync(
        self, uuid: str
    ) -> List[Tuple[str, Any, bool, bool, bool, bool]]:
        return list(self.parameters.init_parameter_sync(uuid))

    def exposed_register_remote_listener(self, uuid: str, param_name: str) -> None:
        self.parameters.register_remote_listener(uuid, param_name)

    def exposed_register_remote_listeners(
        self, uuid: str, param_names: list[str]
    ) -> None:
        for param_name in param_names:
            self.exposed_register_remote_listener(uuid, param_name)

    def exposed_get_changed_parameters_queue(self, uuid: str) -> List[Tuple[str, Any]]:
        return self.parameters.get_changed_parameters_queue(uuid)

    def exposed_set_parameter_log(self, param_name: str, value: bool) -> None:
        if getattr(self.parameters, param_name).log != value:
            logger.debug(f"Setting log for {param_name} to {value}")
            getattr(self.parameters, param_name).log = value

    def exposed_get_parameter_log(self, param_name: str) -> bool:
        return getattr(self.parameters, param_name).log

    def exposed_update_influxdb_credentials(
        self, credentials: InfluxDBCredentials
    ) -> tuple[bool, int, str]:
        credentials = copy(credentials)
        (
            connection_succesful,
            status_code,
            message,
        ) = self.influxdb_logger.test_connection(credentials)
        if connection_succesful:
            self.influxdb_logger.credentials = credentials
            logger.info("InfluxDB credentials updated successfully")
        else:
            logger.info(
                "InfluxDB credentials update failed. Error message: "
                f" {message} (Status Code {status_code})"
            )
        return connection_succesful, status_code, message

    def exposed_get_influxdb_credentials(self) -> InfluxDBCredentials:
        return self.influxdb_logger.credentials

    def exposed_start_logging(self, interval: float) -> None:
        logger.info("Starting logging")
        self.influxdb_logger.start_logging(interval)

    def exposed_stop_logging(self) -> None:
        logger.info("Stopping logging")
        self.influxdb_logger.stop_logging()

    def exposed_get_logging_status(self) -> bool:
        return not self.influxdb_logger.stop_event.is_set()


class RedPitayaControlService(BaseService):
    """Control server that runs on the RP that provides high-level methods."""

    def __init__(self, host=None):
        self._cached_data = {}
        self.exposed_is_locked = None

        super(RedPitayaControlService, self).__init__()

        self.registers = Registers(control=self, parameters=self.parameters, host=host)
        # Connect the acquisition loop to the parameters: Every received value is pushed
        # to `parameters.to_plot`.
        self.exposed_pause_acquisition()
        self.exposed_continue_acquisition()

        # Start a timer that increases the `ping` parameter once per second. Its purpose
        # is to allow for periodic tasks on the server: just register an `on_change`
        # listener for this parameter.

        self.ping_thread = Thread(
            target=self._send_ping_loop, args=(self.stop_event,), daemon=True
        )
        self.data_pusher_thread = Thread(
            target=self._push_acquired_data_to_parameters,
            args=(self.stop_event,),
            daemon=True,
        )

        self.ping_thread.start()
        self.data_pusher_thread.start()

        self.exposed_write_registers()

    def _send_ping_loop(self, stop_event: Event):
        MAX_PING = 3
        while not stop_event.is_set():
            self.parameters.ping.value += 1
            if self.parameters.ping.value <= MAX_PING:
                logger.debug(f"Ping  {self.parameters.ping.value}")
                if self.parameters.ping.value == MAX_PING:
                    logger.debug("Further pings will be suppressed")
            sleep(1)

    def _push_acquired_data_to_parameters(self, stop_event: Event):
        last_hash = None
        while not stop_event.is_set():
            (
                new_data_returned,
                new_hash,
                data_was_raw,
                new_data,
                data_uuid,
            ) = self.registers.acquisition.exposed_return_data(last_hash)
            if new_data_returned:
                last_hash = new_hash
            # When a parameter is changed, `pause_acquisition` is set. This means that
            # the we should skip new data until we are sure that it was recorded with
            # the new settings.
            if not self.parameters.pause_acquisition.value:
                if data_uuid != self.data_uuid:
                    continue

                data_loaded = pickle.loads(new_data)

                if not data_was_raw:
                    is_locked = self.parameters.lock.value

                    if not check_plot_data(is_locked, data_loaded):
                        logger.error(
                            "incorrect data received for lock state, ignoring!"
                        )
                        continue

                    self.parameters.to_plot.value = new_data

                    # generate signal stats
                    stats = {}
                    for signal_name, signal in data_loaded.items():
                        stats[f"{signal_name}_mean"] = np.mean(signal)
                        stats[f"{signal_name}_std"] = np.std(signal)
                        stats[f"{signal_name}_max"] = np.max(signal)
                        stats[f"{signal_name}_min"] = np.min(signal)
                    self.parameters.signal_stats.value = stats
                    # update signal history (if in locked state)
                    (
                        self.parameters.control_signal_history.value,
                        self.parameters.monitor_signal_history.value,
                    ) = update_signal_history(
                        self.parameters.control_signal_history.value,
                        self.parameters.monitor_signal_history.value,
                        data_loaded,
                        is_locked,
                        self.parameters.control_signal_history_length.value,
                    )
                else:
                    self.parameters.acquisition_raw_data.value = new_data
            sleep(0.05)

    def _task_running(self):
        return (
            self.parameters.autolock_running.value
            or self.parameters.optimization_running.value
            or self.parameters.psd_acquisition_running.value
            or self.parameters.psd_optimization_running.value
        )

    def exposed_write_registers(self) -> None:
        """Sync the parameters with the FPGA registers."""
        self.registers.write_registers()

    def exposed_start_autolock(self, x0, x1, spectrum, additional_spectra=None):
        spectrum = pickle.loads(spectrum)
        # start_watching = self.parameters.watch_lock.value
        start_watching = False
        auto_offset = self.parameters.autolock_determine_offset.value

        if not self._task_running():
            autolock = Autolock(self, self.parameters)
            self.parameters.task.value = autolock
            autolock.run(
                x0,
                x1,
                spectrum,
                should_watch_lock=start_watching,
                auto_offset=auto_offset,
                additional_spectra=pickle.loads(additional_spectra)
                if additional_spectra is not None
                else None,
            )

    def exposed_start_optimization(self, x0, x1, spectrum):
        if not self._task_running():
            optim = OptimizeSpectroscopy(self, self.parameters)
            self.parameters.task.value = optim
            optim.run(x0, x1, spectrum)

    def exposed_start_psd_acquisition(self):
        if not self._task_running():
            self.parameters.task.value = PSDAcquisition(self, self.parameters)
            self.parameters.task.value.run()

    def exposed_start_pid_optimization(self):
        if not self._task_running():
            self.parameters.task.value = PIDOptimization(self, self.parameters)
            self.parameters.task.value.run()

    def exposed_start_sweep(self):
        self.exposed_pause_acquisition()
        self.parameters.combined_offset.value = 0
        self.parameters.lock.value = False
        self.exposed_write_registers()
        self.exposed_continue_acquisition()

    def exposed_start_lock(self):
        self.exposed_pause_acquisition()
        self.parameters.lock.value = True
        self.exposed_write_registers()
        self.exposed_continue_acquisition()

    def exposed_shutdown(self):
        self.stop_event.set()
        self.ping_thread.join()
        self.data_pusher_thread.join()
        self.registers.acquisition.exposed_stop_acquisition()
        # FIXME: hacky way to trigger atexit handlers for saving parameters
        _thread.interrupt_main()
        raise SystemExit()

    def exposed_pause_acquisition(self):
        """
        Pause continuous acquisition. Call this before changing a parameter that alters
        the error / control signal. This way, no inconsistent signals reach the
        application. After setting the new parameter values, call
        `continue_acquisition`.
        """
        self.parameters.pause_acquisition.value = True
        self.data_uuid = random()
        self.registers.acquisition.exposed_pause_acquisition()

    def exposed_continue_acquisition(self):
        """
        Continue acquisition after a short delay, when we are sure that the new
        parameters values have been written to the FPGA and that data that is now
        recorded is recorded with the correct parameters.
        """
        self.parameters.pause_acquisition.value = False
        self.registers.acquisition.exposed_continue_acquisition(self.data_uuid)

    def exposed_set_csr_direct(self, key: str, value: int) -> None:
        """
        Directly sets a CSR register. This method is intended for debugging. Normally,
        the FPGA should be controlled via manipulation of parameters.
        """
        self.registers.set(key, value)


class FakeRedPitayaControlService(BaseService):
    def __init__(self):
        super().__init__()
        self.exposed_is_locked = None

        self.random_data_thread = Thread(
            target=self._write_random_data_to_parameters_loop,
            args=(self.stop_event,),
            daemon=True,
        )
        self.random_data_thread.start()

    def _write_random_data_to_parameters_loop(self, stop_event: Event):
        while not stop_event.is_set():
            max_ = randint(0, 8191)

            def gen():
                return np.array([randint(-max_, max_) for _ in range(N_POINTS)])

            self.parameters.to_plot.value = pickle.dumps(
                {
                    "error_signal_1": gen(),
                    "error_signal_1_quadrature": gen(),
                    "error_signal_2": gen(),
                    "error_signal_2_quadrature": gen(),
                }
            )
            sleep(0.1)

    def exposed_write_registers(self):
        pass

    def exposed_start_autolock(self, x0, x1, spectrum):
        logger.debug(f"Start autolock {x0} {x1}")

    def exposed_start_optimization(self, x0, x1, spectrum):
        logger.debug("Start optimization")
        self.parameters.optimization_running.value = True

    def exposed_shutdown(self):
        raise SystemExit()

    def exposed_pause_acquisition(self):
        pass

    def exposed_continue_acquisition(self):
        pass


def run_threaded_server(
    control: BaseService,
    authenticator: Callable[[socket], tuple[socket, None]],
) -> None:
    """Run a (Fake)RedPitayaControlService in a threaded server."""
    if isinstance(control, FakeRedPitayaControlService):
        logger.info("Starting fake server")
    else:
        logger.info("Starting server.")

    thread = ThreadedServer(
        control,
        port=SERVER_PORT,
        authenticator=authenticator,
        protocol_config={"allow_pickle": True, "allow_public_attrs": True},
    )
    thread.start()<|MERGE_RESOLUTION|>--- conflicted
+++ resolved
@@ -25,11 +25,7 @@
 from socket import socket
 from threading import Event, Thread
 from time import sleep
-<<<<<<< HEAD
-from typing import Optional
-=======
 from typing import Any, Callable, List, Tuple, Union
->>>>>>> df3baa93
 
 import numpy as np
 import rpyc
