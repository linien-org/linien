--- conflicted
+++ resolved
@@ -41,14 +41,10 @@
 
     def exposed_write_data(self):
         print(
-<<<<<<< HEAD
-            f"write: center={self.parameters.ramp_center.value} amp={self.parameters.ramp_amplitude.value}"
-=======
             f"""
             write: center={self.parameters.center.value}\n
             amp={self.parameters.ramp_amplitude.value}
             """
->>>>>>> 21598131
         )
 
     def exposed_start_lock(self):
