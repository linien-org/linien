--- conflicted
+++ resolved
@@ -36,13 +36,9 @@
 
     def exposed_write_data(self):
         print(
-<<<<<<< HEAD
-            f"write: center={self.parameters.ramp_center.value} amp={self.parameters.ramp_amplitude.value}"
-=======
             "write: center={} amp={}".format(
                 self.parameters.center.value, self.parameters.ramp_amplitude.value
             )
->>>>>>> 21598131
         )
 
 
