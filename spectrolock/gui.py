--- conflicted
+++ resolved
@@ -51,7 +51,7 @@
 
         self.init_graph()
         self.display_parameter_changes()
-    
+
     def export_data(self):
         import json
         from time import time
@@ -143,20 +143,6 @@
     def set_f(self, input):
         self.set_numeric_pid_parameter(input, self.parameters.f)
 
-<<<<<<< HEAD
-=======
-    def graph_on_click(self, x, y):
-        center = x / self.ids.graph.xmax
-        center = (center - 0.5) * 2
-        center = self.parameters.center.value + \
-            (center * self.parameters.ramp_amplitude.value)
-
-        self.parameters.ramp_amplitude.value /= 2
-        self.parameters.center.value = center
-        print('click', center)
-        self.control.write_data()
-
->>>>>>> 8fe5f2e7
     def graph_on_selection(self, x0, x):
         x0 /= self.ids.graph.xmax
         x /= self.ids.graph.xmax
