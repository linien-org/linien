#!/bin/bash
DIR="$( cd "$( dirname "${BASH_SOURCE[0]}" )" >/dev/null 2>&1 && pwd )"
cd $DIR/..

<<<<<<< HEAD
while true; do
    read -p "Did you update your VERSION file?" yn
    case $yn in
        [Yy]* ) break;;
        [Nn]* ) exit;;
        * ) echo "Please answer yes or no.";;
    esac
done

pyinstaller client.spec
=======
FILE=/etc/resolv.conf
if [ -f "linien/VERSION" ]; then
    pyinstaller client.spec
else 
    echo "VERSION file is missing! See README"
fi
>>>>>>> 3d26b369
<|MERGE_RESOLUTION|>--- conflicted
+++ resolved
@@ -2,7 +2,6 @@
 DIR="$( cd "$( dirname "${BASH_SOURCE[0]}" )" >/dev/null 2>&1 && pwd )"
 cd $DIR/..
 
-<<<<<<< HEAD
 while true; do
     read -p "Did you update your VERSION file?" yn
     case $yn in
@@ -13,11 +12,9 @@
 done
 
 pyinstaller client.spec
-=======
 FILE=/etc/resolv.conf
 if [ -f "linien/VERSION" ]; then
     pyinstaller client.spec
-else 
+else
     echo "VERSION file is missing! See README"
-fi
->>>>>>> 3d26b369
+fi