--- conflicted
+++ resolved
@@ -16,11 +16,7 @@
 # You should have received a copy of the GNU General Public License
 # along with Linien.  If not, see <http://www.gnu.org/licenses/>.
 
-<<<<<<< HEAD
-from typing import Any, Callable, Iterator, Tuple
-=======
-from typing import Callable, Dict, List
->>>>>>> 03ce8029
+from typing import Any, Callable, Dict, Iterator, List, Tuple
 
 import rpyc
 from linien_common.common import pack, unpack
@@ -81,14 +77,9 @@
 
         self._async_listener_queue = None
         self._async_listener_registering = None
-<<<<<<< HEAD
-        self._listeners_pending_remote_registration = []
-        self._listeners = {}
-=======
 
         self._listeners_pending_remote_registration: List[str] = []
         self._listeners: Dict[str, List[Callable]] = {}
->>>>>>> 03ce8029
 
         # mimic functionality of `parameters.Parameters`:
         all_parameters = unpack(self.remote.exposed_init_parameter_sync(self.uuid))
@@ -110,7 +101,6 @@
 
         self.call_listeners()
 
-<<<<<<< HEAD
     def __iter__(self) -> Iterator[Tuple[str, Any]]:
         for param_name, param in self.__dict__.items():
             if isinstance(param, RemoteParameter):
@@ -121,19 +111,6 @@
         In order to set the value of a parameter, `parameters.my_param.value = 123` is
         used. In order to prevent accidentally forgetting the .value part, i.e.
         `parameters.my_param = 123` we raise an error in this case.
-=======
-    def __setattr__(self, name, value):
-        """
-        In order to set the value of a parameter,
-
-            parameters.my_param.value = 123
-
-        is used. In order to prevent accidentally forgetting the .value part, i.e.
-
-            parameters.my_param = 123
-
-        we raise an error in this case.
->>>>>>> 03ce8029
         """
         if (
             hasattr(self, "_attributes_locked")
@@ -146,29 +123,7 @@
             )
         super().__setattr__(name, value)
 
-<<<<<<< HEAD
     def register_listener(self, param, callback: Callable):
-=======
-    def _mimic_remote_parameters(self, use_cache: bool):
-        """For every remote parameter, instanciate a `RemoteParameter` object
-        that allows to mimics the functionality of the remote parameter."""
-        # when directly iterating over `exposed_init_parameter_sync`, each iteration
-        # triggers a request as it is a netref over an iterator
-        # --> the `list` call prevents this and improves startup performance
-        all_parameters = unpack(self.remote.exposed_init_parameter_sync(self.uuid))
-
-        for name, param, value, can_be_cached in all_parameters:
-            param = RemoteParameter(self, param, name, use_cache and can_be_cached)
-            setattr(self, name, param)
-            if use_cache and can_be_cached:
-                # obtain takes care that we really don't deal with netrefs
-                # (np.float64 is not automatically serialized)
-                param._update_cache(rpyc.classic.obtain(value))
-
-        self._attributes_locked = True
-
-    def _register_listener(self, param: "RemoteParameter", callback: Callable):
->>>>>>> 03ce8029
         """
         Tell the server to notify our client (identified by `self.uuid`) when `param`
         changes. Registers a function `callback` that will be called in this case.
