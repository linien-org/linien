[flake8]
max-line-length = 88
per-file-ignores =
<<<<<<< HEAD
ignore = E203, E402, E731, W503
=======
    tests/*: D103, D100
extend-ignore = E203, E402, E731

>>>>>>> 21598131
<|MERGE_RESOLUTION|>--- conflicted
+++ resolved
@@ -1,10 +1,6 @@
-[flake8]
-max-line-length = 88
-per-file-ignores =
-<<<<<<< HEAD
-ignore = E203, E402, E731, W503
-=======
-    tests/*: D103, D100
-extend-ignore = E203, E402, E731
-
->>>>>>> 21598131
+[flake8]
+max-line-length = 88
+per-file-ignores =
+ignore = E203, E402, E731, W503
+    tests/*: D103, D100
+extend-ignore = E203, E402, E731