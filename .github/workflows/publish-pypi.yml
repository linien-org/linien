--- conflicted
+++ resolved
@@ -23,11 +23,7 @@
       - name: Install dependencies
         run: |
           python -m pip install --upgrade pip
-<<<<<<< HEAD
-          pip install build
-=======
           pip install build wheel
->>>>>>> effb3325
 
       - name: Build linien-common
         working-directory: linien-common
