--- conflicted
+++ resolved
@@ -44,19 +44,8 @@
       - name: Publish client to TestPyPI
         uses: pypa/gh-action-pypi-publish@release/v1
         with:
-<<<<<<< HEAD
           packages_dir: linien-common/dist/
           password: ${{ secrets.TEST_PYPI_API_TOKEN_COMMON }}
-          repository_url: https://test.pypi.org/legacy/
-
-      - name: Publish linien-server to TestPyPI
-        uses: pypa/gh-action-pypi-publish@release/v1
-        with:
-          packages_dir: linien-server/dist/
-          password: ${{ secrets.TEST_PYPI_API_TOKEN_SERVER }}
-          repository_url: https://test.pypi.org/legacy/
-=======
-          password: ${{ secrets.TEST_PYPI_API_TOKEN }}
           repository_url: https://test.pypi.org/legacy/
 
       - name: Build GUI
@@ -64,32 +53,24 @@
           rm -R build --force
           rm -R dist --force
           python3 setup_gui.py sdist bdist_wheel
->>>>>>> 5f49c916
 
       - name: Publish GUI to TestPyPI
         uses: pypa/gh-action-pypi-publish@release/v1
         with:
-<<<<<<< HEAD
+          packages_dir: linien-server/dist/
+          password: ${{ secrets.TEST_PYPI_API_TOKEN_SERVER }}
+          repository_url: https://test.pypi.org/legacy/
+
+      - name: Publish linien-client to TestPyPI
+        uses: pypa/gh-action-pypi-publish@release/v1
+        with:
           packages_dir: linien-client/dist/
           password: ${{ secrets.TEST_PYPI_API_TOKEN_CLIENT }}
-=======
-          password: ${{ secrets.TEST_PYPI_API_TOKEN }}
->>>>>>> 5f49c916
           repository_url: https://test.pypi.org/legacy/
-
-      - name: Build server
-        run: |
-          rm -R build --force
-          rm -R dist --force
-          python3 setup_server.py sdist bdist_wheel
 
       - name: Publish server to TestPyPI
         uses: pypa/gh-action-pypi-publish@release/v1
         with:
-<<<<<<< HEAD
           packages_dir: linien-gui/dist/
           password: ${{ secrets.TEST_PYPI_API_TOKEN_GUI }}
-=======
-          password: ${{ secrets.TEST_PYPI_API_TOKEN_SERVER }}
->>>>>>> 5f49c916
           repository_url: https://test.pypi.org/legacy/