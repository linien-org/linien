--- conflicted
+++ resolved
@@ -21,13 +21,9 @@
 
         super(DataAcquisitionService, self).__init__()
 
-<<<<<<< HEAD
-        self.exposed_set_ramp_speed(0)
+        self.exposed_set_ramp_speed(9)
         self.locked = False
 
-=======
-        self.set_ramp_speed(9)
->>>>>>> 12ac3d98
         self.run()
 
     def run(self, trigger_delay=16384):
