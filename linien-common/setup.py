--- conflicted
+++ resolved
@@ -19,11 +19,7 @@
 
 setup(
     name="linien-common",
-<<<<<<< HEAD
-    version="0.8.0rc7",
-=======
-    version="0.8.0.dev0",
->>>>>>> 001828b1
+    version="0.8.0rc8",
     author="Benjamin Wiegand",
     author_email="highwaychile@posteo.de",
     maintainer="Bastian Leykauf",
