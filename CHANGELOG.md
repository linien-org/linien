# Changelog

All notable changes to this project will be documented in this file.

The format is based on [Keep a Changelog](https://keepachangelog.com/en/1.1.0/),
<<<<<<< HEAD
and this project adheres to [Semantic Versioning](https://semver.org/spec/v2.0.0.html).

## [Unreleased]

### Added
* Use features of Python 3.10 available on RedPitaya OS 2.0 for `linien-server`  by @bleykauf in https://github.com/linien-org/linien/pull/366

### Changed

* Use json to store devices and parameters by @bleykauf in https://github.com/linien-org/linien/pull/357
* Better error handling by @bleykauf in https://github.com/linien-org/linien/pull/350
* Improve startup and installation process  by @bleykauf in https://github.com/linien-org/linien/pull/372
* Use official influxdb client by @bleykauf in https://github.com/linien-org/linien/pull/374
* `mdio-tools` is now included in the `linien-server` package

### Depricated
* Removed support for RedPitaya OS 1.0: RedPitaya OS 2.0 is now necessary.

### Fixed

* Fix and enforce flake8 by @bleykauf in https://github.com/linien-org/linien/pull/368

## [1.0.1] - 2023-12-22

=======
and this project adheres to [Semantic Versioning](https://semver.org/spec/v2.0.0.html) in spirit but
uses [PEP440](https://peps.python.org/pep-0440/) for the version identification.

## [1.0.2] - 2024-04-05

## Changed

* Use pypi for version check instead of `version-info.json` in the Github repository.

## [1.0.1] - 2023-12-22

## Fixed

>>>>>>> fd961e35
* Fix `linien-server` startup by @bleykauf in https://github.com/linien-org/linien/pull/369

## [1.0.0] - 2023-12-01

### Added

* Add (debug) logging by @bleykauf in https://github.com/linien-org/linien/pull/349

### Changed

* Better names for autolock algorithms FastPID-only mode and PID optimizationnoise analysis by @bleykauf in https://github.com/linien-org/linien/pull/346 (fixes https://github.com/linien-org/linien/issues/235)

### Fixed

 * Fix bug where application data directory was not created by @bleykauf in https://github.com/linien-org/linien/pull/361
* Fix all kinds of dependencies issues by @doronbehar in https://github.com/linien-org/linien/pull/353

## [0.8.0] - 2023-07-06

### Added

* Add mypy configuration by @bleykauf in https://github.com/linien-org/linien/pull/336
* Add parameter logging to influxdb by @bleykauf in https://github.com/linien-org/linien/pull/311
* Adapt to RedPitaya OS 2 by @hermitdemschoenenleben in https://github.com/linien-org/linien/pull/342

### Changed
* Simplify the app structure by @bleykauf in https://github.com/linien-org/linien/pull/320
* Simplify server structure by @bleykauf in https://github.com/linien-org/linien/pull/321
* Simplify acquisition by @bleykauf in https://github.com/linien-org/linien/pull/333
* Improve installation script by @bleykauf in https://github.com/linien-org/linien/pull/335
* Improve authentication by @bleykauf in https://github.com/linien-org/linien/pull/343


## [0.7.0] - 2023-03-21

### Added

* Add ability to output slow PID on fast DACs  by @bleykauf in https://github.com/linien-org/linien/pull/312, thanks @cmf84 for the initial commit
* Add `CITATION.cff` by @bleykauf in https://github.com/linien-org/linien/pull/274

### Changed
* Use deterministic random number generation for tests by @bleykauf in https://github.com/linien-org/linien/pull/315
* Use docstrings instead of comments for parameter documentation by @bleykauf in https://github.com/linien-org/linien/pull/316

### Fixed
* README: Fix link to "getting started" by @doronbehar in https://github.com/linien-org/linien/pull/313


## [0.6.0] - 2023-02-27

### Changed

- Refactor package structure by @bleykauf in https://github.com/linien-org/linien/pull/277

### Removed
* We are no longer providing a Linux executable since it cannot be built using CI (see #263) and most users run Windows. We recommand installing linien-gui using pip (see the updated readme). If you encounter any problems, please open an issue.

## [0.5.3.post2] - 2023-02-24

### Fixed

- Fix file extension in `linien_start_server.sh`, see #291. Thank you, @doronbehar!
- Pin specific commits for installation of  `pyrp3 and `mdio-tool` in `linien_install_requirements.sh`

## [0.5.3] - 2023-04-12

### Fixed

- Fix bug preventing proper starting and stopping of linien-server

## [0.5.2] - 2023-04-05

### Added

- Better keyboard controls for spinboxes

## [0.5.1] - 2023-02-17

### Added

- Re-enable sweep for fast mode.

## [0.5.0.post1] - 2022-01-24

### Added

- **Better sweep controls** make it easier to adjust the sweep range and allow to stop the sweep altogether.
- **A new, faster PID-only mode**  allows for a higher control bandwidth by skipping modulation/demodulation steps (useful for offset locks).
- **Added Welch's method** to the measurement of the error signals power spectral density (PSD).

### Changed

* The parameters that deal with the sweep / ramp have been renamed:
    * "center" is now "sweep_center"
    * "ramp_amplitude", "ramp_speed" and * * "autolock_initial_ramp_amplitude" are now "sweep_amplitude" and * "sweep_speed" and "autolock_initial_sweep_amplitude", respectively
        There is a new boolean parameter "sweep_pause".


## [0.4.3] - 2021-06-22

### Added

- **Disabled LED blinking** as [it causes additional noise](https://github.com/RedPitaya/RedPitaya/issues/205) (thanks to Yao-Chin!)
- **DC spectroscopy signal is displayed** (thanks to aisichenko for the idea!)
- **lpsd** is now used for psd measurements (samples psd on a log scale)

### Fixed

- **various bug fixes** especially in the autolock component

## [0.4.2] - 2021-03-14

### Removed

- **Removed "Check lock" and "Watch lock" features** as they caused problems with the new autolock algorithms as well as with noise analysis. These features are planned to be reimplemented in a future release (and in a more sophisticated way). If you rely on these features, consider using Linien version `0.3.2` until then.

## [0.4.1] - 2021-03-10

### Fixed

- fix a bug in the server package that lead to an incomplete install

## [0.4.0] - 2021-03-10

### Added

- Implemented new autolock algorithms that are faster and work with high jitter
- For noise analysis, PSD of the error signal may be recorded
- Plot window of the main window may be zoomed / panned by clicking and dragging / using the mouse wheel
- Parameters are not only backed up on the client side but also on the server. When client connects to a server with parameter mismatch, the user may decide whether to keep local or remote parameters

## [0.3.2] - 2021-01-06

### Changed

- improved documentation

### Fixed

- Mark incompatibility with `rpyc==5.0.0`


## [0.3.1] - 2020-12-30

### Fixed

- derivative of PID should work now as expected

## [0.3.0] - 2020-12-23

### Added

* **IQ demodulation** (simultaneous orthogonal demodulation) allows for determination of the spectroscopy signal strength. This makes one-shot optimization of the demodulation phase possible
*  **ANALOG_OUTs** can be set using python client or GUI
* **Device editing** is now possible, leaving device's parameters untouched
* **Extra package for python client**: `pip install linien-python-client` installs a headless version of the linien client that allows to control your lock in an environment that doesn't provide GUI libraries
* **Digital GPIO** outputs are now accessible using python client
* **Keyboard shortcuts for zoom and pan**: Use `←` / `→` / `+` / `-`

### Changed

* **Improved optimization algorithm**: Automatic optimization of the slope of a line is now more robust and converges faster
* **More accurate autolock**: Autolock reliability was improved

### Fixed

* **Bug fixes and performance improvements**


<<<<<<< HEAD
[Unreleased]: https://github.com/linien-org/linien/compare/v1.0.1...HEAD
=======
[1.0.2]: https://github.com/linien-org/linien/compare/v1.0.1...v1.0.2
>>>>>>> fd961e35
[1.0.1]: https://github.com/linien-org/linien/compare/v1.0.0...v1.0.1
[1.0.0]: https://github.com/linien-org/linien/compare/v0.8.0...v1.0.0
[0.8.0]: https://github.com/linien-org/linien/compare/v0.7.0...v0.8.0
[0.7.0]: https://github.com/linien-org/linien/compare/v0.6.0...v0.7.0
[0.6.0]: https://github.com/linien-org/linien/compare/v0.3.0.post2...v0.6.0
[0.5.3.post2]: https://github.com/linien-org/linien/compare/v0.5.3...v0.5.3.post2
[0.5.3]: https://github.com/linien-org/linien/compare/v0.5.2...v0.5.3
[0.5.2]: https://github.com/linien-org/linien/compare/v0.5.1...v0.5.2
[0.5.1]: https://github.com/linien-org/linien/compare/v0.5.0.post1...v0.5.1
[0.5.0.post1]: https://github.com/linien-org/linien/compare/v0.4.3...v0.5.0.post1
[0.4.3]: https://github.com/linien-org/linien/compare/v0.4.2...v0.4.3
[0.4.2]: https://github.com/linien-org/linien/compare/v0.4.1...v0.4.2
[0.4.1]: https://github.com/linien-org/linien/compare/v0.4.0...v0.4.1
[0.3.2]: https://github.com/linien-org/linien/compare/v0.3.1...v0.3.2
[0.3.1]: https://github.com/linien-org/linien/compare/v0.3.0...v0.3.1
[0.3.0]: https://github.com/linien-org/linien/compare/v0.2.3...v0.3.0<|MERGE_RESOLUTION|>--- conflicted
+++ resolved
@@ -3,7 +3,6 @@
 All notable changes to this project will be documented in this file.
 
 The format is based on [Keep a Changelog](https://keepachangelog.com/en/1.1.0/),
-<<<<<<< HEAD
 and this project adheres to [Semantic Versioning](https://semver.org/spec/v2.0.0.html).
 
 ## [Unreleased]
@@ -19,30 +18,23 @@
 * Use official influxdb client by @bleykauf in https://github.com/linien-org/linien/pull/374
 * `mdio-tools` is now included in the `linien-server` package
 
-### Depricated
+### Deprecated
 * Removed support for RedPitaya OS 1.0: RedPitaya OS 2.0 is now necessary.
 
 ### Fixed
 
 * Fix and enforce flake8 by @bleykauf in https://github.com/linien-org/linien/pull/368
 
+## [1.0.2] - 2024-04-05
+
+## Changed
+
+* Use pypi for version check instead of `version-info.json` in the Github repository.
+
 ## [1.0.1] - 2023-12-22
 
-=======
-and this project adheres to [Semantic Versioning](https://semver.org/spec/v2.0.0.html) in spirit but
-uses [PEP440](https://peps.python.org/pep-0440/) for the version identification.
-
-## [1.0.2] - 2024-04-05
-
-## Changed
-
-* Use pypi for version check instead of `version-info.json` in the Github repository.
-
-## [1.0.1] - 2023-12-22
-
 ## Fixed
 
->>>>>>> fd961e35
 * Fix `linien-server` startup by @bleykauf in https://github.com/linien-org/linien/pull/369
 
 ## [1.0.0] - 2023-12-01
@@ -212,11 +204,8 @@
 * **Bug fixes and performance improvements**
 
 
-<<<<<<< HEAD
-[Unreleased]: https://github.com/linien-org/linien/compare/v1.0.1...HEAD
-=======
+[Unreleased]: https://github.com/linien-org/linien/compare/v1.0.2...HEAD
 [1.0.2]: https://github.com/linien-org/linien/compare/v1.0.1...v1.0.2
->>>>>>> fd961e35
 [1.0.1]: https://github.com/linien-org/linien/compare/v1.0.0...v1.0.1
 [1.0.0]: https://github.com/linien-org/linien/compare/v0.8.0...v1.0.0
 [0.8.0]: https://github.com/linien-org/linien/compare/v0.7.0...v0.8.0
