--- conflicted
+++ resolved
@@ -13,17 +13,14 @@
 ### Changed
 * Color settings are now named by @bleykauf in https://github.com/linien-org/linien/pull/426
 
-<<<<<<< HEAD
 ### Deprecated
 * Unused parameter `autolock_initial_sweep_amplitude` was removed.
 
 ## [2.1.0] - 2024-08-15
-=======
 ### Fixed
 * Corrected scripting examples by @kongmunist in https://github.com/linien-org/linien/pull/428
 
 ## [2.1.0]
->>>>>>> ce0d7e23
 
 ### Added
 * Show differences when local and remote parameters do not match by @bleykauf in https://github.com/linien-org/linien/pull/400
