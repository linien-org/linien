import os
import weakref
from os import path
<<<<<<< HEAD
from PyQt5 import uic
from pyqtgraph.Qt import QtCore
=======
>>>>>>> 21598131

from PyQt5 import uic
from pyqtgraph.Qt import QtCore

# add ui folder to path
ui_path = os.path.join(*list(os.path.split(os.path.abspath(__file__))[:-1]) + ["ui"])


class IDSelector:
    def __init__(self, parent):
        self.parent = parent

    def __getattr__(self, name):
        return self.parent.get_widget(name)


class CustomWidget:
    instances = []

    def __init__(self, *args, **kwargs):
        self.__class__.instances.append(weakref.proxy(self))

        super().__init__(*args, **kwargs)

        self.ids = IDSelector(self)

        QtCore.QTimer.singleShot(100, self.ready)

    def ready(self):
        pass

    def connection_established(self):
        # This is executed the client succesfully established a connection to the server
        # and can be extended by inheritting classes.
        pass

    def get_widget(self, name):
        """Queries a widget by name."""
        return self.findChild(QtCore.QObject, name)

    @property
    def app(self):
        # this property is set manually. Probably there is a more elegant way
        # to solve this...
        return self.window()._app

    @app.setter
    def app(self, app):
        self._app = app

    def load_ui(self, name):
        assert name.endswith(".ui")
        uic.loadUi(path.join(ui_path, name), self)<|MERGE_RESOLUTION|>--- conflicted
+++ resolved
@@ -1,11 +1,6 @@
 import os
 import weakref
 from os import path
-<<<<<<< HEAD
-from PyQt5 import uic
-from pyqtgraph.Qt import QtCore
-=======
->>>>>>> 21598131
 
 from PyQt5 import uic
 from pyqtgraph.Qt import QtCore
