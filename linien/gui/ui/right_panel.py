--- conflicted
+++ resolved
@@ -1,9 +1,5 @@
-<<<<<<< HEAD
 from PyQt5 import QtGui
 
-=======
-from PyQt5 import QtGui, QtWidgets
->>>>>>> 07cec3e4
 from linien.gui.widgets import CustomWidget
 
 
