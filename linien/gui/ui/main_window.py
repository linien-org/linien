--- conflicted
+++ resolved
@@ -1,37 +1,17 @@
 import json
 import pickle
-<<<<<<< HEAD
 from time import time
-=======
-from math import log
-from time import time
 
 import numpy as np
-from PyQt5 import QtCore, QtWidgets
->>>>>>> 21598131
+from PyQt5 import QtWidgets
 
 import linien
-import numpy as np
 from linien.common import check_plot_data
 from linien.config import N_COLORS
 from linien.gui.config import COLORS
 from linien.gui.ui.plot_widget import INVALID_POWER
-<<<<<<< HEAD
 from linien.gui.utils_gui import color_to_hex
 from linien.gui.widgets import CustomWidget
-from PyQt5 import QtGui, QtWidgets
-=======
-from linien.gui.utils_gui import color_to_hex, param2ui
-from linien.gui.widgets import CustomWidget
-
-ZOOM_STEP = 0.9
-MAX_ZOOM = 50
-MIN_ZOOM = 0
-
-
-def ramp_amplitude_to_zoom_step(amplitude):
-    return round(log(amplitude, ZOOM_STEP))
->>>>>>> 21598131
 
 
 class MainWindow(QtWidgets.QMainWindow, CustomWidget):
