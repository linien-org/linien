import numpy as np
<<<<<<< HEAD
from PyQt5 import QtGui

=======
from PyQt5 import QtGui, QtWidgets
from linien.gui.widgets import CustomWidget
>>>>>>> 07cec3e4
from linien.gui.utils_gui import param2ui
from linien.gui.widgets import CustomWidget


class LockStatusPanel(QtWidgets.QWidget, CustomWidget):
    def __init__(self, *args, **kwargs):
        super().__init__(*args, **kwargs)

    def ready(self):
        self.ids.stop_lock.clicked.connect(self.stop_lock)
        self.ids.control_signal_history_length.setKeyboardTracking(False)
        self.ids.control_signal_history_length.valueChanged.connect(
            self.control_signal_history_length_changed
        )

    def connection_established(self):
        self.control = self.app().control
        params = self.app().parameters
        self.parameters = params

        def update_status(_):
            locked = params.lock.value
            task = params.task.value
            al_failed = params.autolock_failed.value
            running = params.autolock_running.value
            retrying = params.autolock_retrying.value
            percentage = params.autolock_percentage.value
            preparing = params.autolock_preparing.value

            if locked or (task is not None and not al_failed):
                self.show()
            else:
                self.hide()

            if task:
                watching = params.autolock_watching.value
            else:
                running = False
                watching = False

            def set_text(text):
                self.ids.lock_status.setText(text)

            if not running and locked:
                set_text("Locked!")
            if running and watching:
                set_text("Locked! Watching continuously...")
            if running and not watching and not locked and preparing:
                if not retrying:
                    set_text(
                        "Autolock is running... Analyzing data (%d %%)" % percentage
                    )
                else:
                    set_text("Trying again to lock...")

        for param in (
            params.lock,
            params.task,
            params.autolock_running,
            params.autolock_preparing,
            params.autolock_watching,
            params.autolock_failed,
            params.autolock_locked,
            params.autolock_retrying,
            params.autolock_percentage,
        ):
            param.on_change(update_status)

        param2ui(
            params.control_signal_history_length, self.ids.control_signal_history_length
        )

    def stop_lock(self):
        self.parameters.fetch_additional_signals.value = True

        if self.parameters.task.value is not None:
            # this may be autolock or psd acquisition
            self.parameters.task.value.stop()
            self.parameters.task.value = None

        self.control.exposed_start_ramp()

    def control_signal_history_length_changed(self):
        self.parameters.control_signal_history_length.value = (
            self.ids.control_signal_history_length.value()
        )<|MERGE_RESOLUTION|>--- conflicted
+++ resolved
@@ -1,11 +1,6 @@
-import numpy as np
-<<<<<<< HEAD
+
 from PyQt5 import QtGui
 
-=======
-from PyQt5 import QtGui, QtWidgets
-from linien.gui.widgets import CustomWidget
->>>>>>> 07cec3e4
 from linien.gui.utils_gui import param2ui
 from linien.gui.widgets import CustomWidget
 
