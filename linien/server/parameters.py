from linien.common import (
    AUTO_DETECT_AUTOLOCK_MODE,
    FAST_AUTOLOCK,
    PSD_ALGORITHM_LPSD,
    MHz,
    Vpp,
)
from linien.config import DEFAULT_COLORS, N_COLORS
<<<<<<< HEAD
from linien.common import (
    AUTO_DETECT_AUTOLOCK_MODE,
    FAST_AUTOLOCK,
    Vpp,
    MHz,
    get_name_automatic_relocking_enabled_parameter,
    get_name_automatic_relocking_max_parameter,
    get_name_automatic_relocking_min_parameter,
)
=======
from linien.server.parameters_base import BaseParameters, Parameter
>>>>>>> c207612d


class Parameters(BaseParameters):
    """This class defines the parameters of the Linien server. They represent
    the public interface and can be used to control the behavior of the server.

    Access on the server takes place like this:

        # retrieve a parameter
        foo(parameters.modulation_amplitude.value)

        # set a parameter
        parameters.modulation_amplitude.value = 0.5 * Vpp

        # if a parameter influences the behavior of the FPGA, it has to be
        # written to the FPGA as well (`control` is an instance of
        # `RedPitayaControlService`):
        control.exposed_write_registers()

    On the client side, access happens through `RemoteParameters` which
    transparently mimics the behavior of this class. Have a look at the comments
    below for a description of each parameter.
    """

    def __init__(self):
        super().__init__()

        # parameters whose values are saved by the client and restored if the
        # client connects to the RedPitaya with no server running.
        self._restorable_parameters = (
            "fast_mode",
            "modulation_amplitude",
            "modulation_frequency",
            "sweep_speed",
            "demodulation_phase_a",
            "demodulation_multiplier_a",
            "demodulation_phase_b",
            "demodulation_multiplier_b",
            "offset_a",
            "offset_b",
            "invert_a",
            "invert_b",
            "filter_1_enabled_a",
            "filter_1_enabled_b",
            "filter_1_frequency_a",
            "filter_1_frequency_b",
            "filter_1_type_a",
            "filter_1_type_b",
            "filter_2_enabled_a",
            "filter_2_enabled_b",
            "filter_2_frequency_a",
            "filter_2_frequency_b",
            "filter_2_type_a",
            "filter_2_type_b",
            "filter_automatic_a",
            "filter_automatic_b",
            "p",
            "i",
            "d",
            "watch_lock",
            "watch_lock_threshold",
            "dual_channel",
            "channel_mixing",
            "pid_on_slow_enabled",
            "pid_on_slow_strength",
            "mod_channel",
            "control_channel",
            "sweep_channel",
            "polarity_fast_out1",
            "polarity_fast_out2",
            "polarity_analog_out0",
            "check_lock",
            "analog_out_1",
            "analog_out_2",
            "analog_out_3",
            "plot_line_width",
            "plot_color_0",
            "plot_color_1",
            "plot_color_2",
            "plot_color_3",
            "plot_line_opacity",
            "plot_fill_opacity",
            "autolock_determine_offset",
            "autolock_mode_preference",
            "psd_acquisition_max_decimation",
        )

        # the `to_plot` parameter is a pickled dictionary that contains signals
        # that may be plotted. Depending on the locking state, it may contain these
        # signals:
        # Unlocked state:
        #   - `error_signal_1` and `error_signal_1_quadrature`:
        #       IQ-demodulated and low-pass-filtered error signals from
        #       ANALOG IN 0
        #   - `error_signal_2` and `error_signal_2_quadrature`:
        #       IQ-demodulated and low-pass-filtered error signals from
        #       ANALOG IN 1. These signals are only available if in dual-channel
        #       spectroscopy mode is enabled. Otherwise the un-demodulated
        #       monitor_signal` is shown.
        #   - `monitor_signal`:
        #       Signal recorded from ANALOG IN 1 without demodulation. Only
        #       available if dual channel mode is not enabled.
        #
        # Locked state:
        #   - `error_signal`:
        #       Error signal that is fed into the PID controller.
        #   - `control_signal`:
        #       Output of the PID controller.
        #   - `slow`:
        #       Output of slow additional integrator on slow analog output.
        #       Note that this value is not an array but a single point.
        self.to_plot = Parameter(sync=False)
        # A dictionary that contains mean, standard deviation, minimum value and
        # maximum value for all the signals contained in `to_plot`.
        # Exemplary dictionary keys are `error_signal_mean`,
        # `control_signal_std`, `monitor_signal_min` or `error_signal_2_max`.
        self.signal_stats = Parameter(sync=False)

        #           --------- GENERAL PARAMETERS ---------
        # configures the output of the modulation frequency. A value of 0 means
        # FAST OUT 1 and a value of 1 corresponds to FAST OUT 2
        self.mod_channel = Parameter(start=0, min_=0, max_=1)
        # configures the output of the scan sweep:
        #       0 --> FAST OUT 1
        #       1 --> FAST OUT 2
        #       2 --> ANALOG OUT 0 (slow channel)
        self.sweep_channel = Parameter(start=1, min_=0, max_=2)
        # configures the output of the lock signal. A value of 0 means
        # FAST OUT 1 and a value of 1 corresponds to FAST OUT 2
        self.control_channel = Parameter(start=1, min_=0, max_=1)

        # set the output of GPIO pins. Each bit corresponds to one pin, i.e.:
        #       parameters.gpio_p_out.value = 0b11110000
        # turns on the first 4 pins and turns off the other ones.
        self.gpio_p_out = Parameter(start=0, min_=0, max_=0b11111111)
        self.gpio_n_out = Parameter(start=0, min_=0, max_=0b11111111)

        # parameters for setting ANALOG_OUT voltage
        # usage:
        #       parameters.analog_out_1.value = 1.2 * ANALOG_OUT_V
        # Minimum value is 0 and maximum 1.8 * ANALOG_OUT_V
        # note that ANALOG_OUT_0 ís used for the slow PID and thus can't be
        for i in range(4):
            if i == 0:
                # ANALOG_OUT0 is used for slow PID --> it can't be controlled
                # manually
                continue

            setattr(
                self,
                "analog_out_%d" % i,
                Parameter(start=0, min_=0, max_=(2 ** 15) - 1),
            )

        # If `True`, this parameter turns off the sweep and starts the PID
        self.lock = Parameter(start=False)

        # If `True`, this parameter turns on the sweep. If `False`, the center voltage
        # is output.
        self.sweep = Parameter(start=True)

        # for both fast outputs and the analog out, define whether tuning the
        # voltage up correspond to tuning the laser frequency up or down. Setting
        # these values correctly is only required when using both, a fast out and
        # a the slow analog output for PID
        self.polarity_fast_out1 = Parameter(start=False)
        self.polarity_fast_out2 = Parameter(start=False)
        self.polarity_analog_out0 = Parameter(start=False)

        # record of control signal should be kept for how long?
        self.control_signal_history_length = Parameter(start=600)
        self.control_signal_history = Parameter(
            start={"times": [], "values": []}, sync=False
        )
        self.monitor_signal_history = Parameter(
            start={"times": [], "values": []}, sync=False
        )
        # if this boolean is `True`, no new spectroscopy data is sent to the
        # clients. This parameter is used when writing data to FPGA that would
        # result in cropped / distorted signals being displayed.
        self.pause_acquisition = Parameter(start=False)

        # this parameter is not exposed to GUI. It is used by the autolock or
        # normal lock to fetch less data if they are not needed.
        self.fetch_additional_signals = Parameter(start=True)

        # this is just a counter that is automatically increased every second.
        # Its purpose is to allow for periodic tasks on the server:
        # just register an `on_change` listener for this parameter.
        self.ping = Parameter(start=0)

        #           --------- SWEEP PARAMETERS ---------

        # how big should the sweep amplitude be relative to the full output range
        # of RedPitaya? An amplitude of 1 corresponds to a sweep from -1V to 1V,
        # an amplitude 0f .1 to a sweep from -.1 to .1V (assuming that `center`
        # is 0, see below)
        self.sweep_amplitude = Parameter(min_=0.001, max_=1, start=1)
        # The center position of the sweep in volts. As the output range of
        # RedPitaya is [-1, 1], `center` has the same limits.
        self.sweep_center = Parameter(min_=-1, max_=1, start=0)
        # The sweep speed in internal units. The actual speed is given by
        #       f_real = 3.8 kHz / (2 ** sweep_speed)
        # Allowed values are [0, ..., 16]
        self.sweep_speed = Parameter(min_=0, max_=32, start=8)

        #           --------- MODULATION PARAMETERS ---------

        # The amplitude of the modulation in internal units. Use Vpp for
        # conversion to volts peak-peak, e.g:
        #       parameters.modulation_amplitude.value = 0.5 * Vpp
        # Values between 0 and 2 * Vpp are allowed.
        self.modulation_amplitude = Parameter(min_=0, max_=(1 << 14) - 1, start=1 * Vpp)

        # Frequency of the modulation in internal units. Use MHz for conversion
        # to human-readable frequency, e.g:
        #       parameters.modulation_frequency.value = 6.6 * MHz
        # By design, values up to 128 * MHz = 0xffffffff are allowed although in
        # practice values of more than 50 MHz don't make sense due to the limited
        # sampling rate of the DAC.
        self.modulation_frequency = Parameter(min_=0, max_=0xFFFFFFFF, start=15 * MHz)

        #           --------- DEMODULATION AND FILTER PARAMETERS ---------
        # fast mode allows to bypass demodulation and IIR filtering of the fast
        # channels.
        self.fast_mode = Parameter(start=False)
        # Linien allows for two simulataneous demodulation channels. By default,
        # only one is enabled. This is controlled by `dual_channel`.
        self.dual_channel = Parameter(start=False)
        # If in dual channel mode, what is the mixing ratio between them?
        # A value of 0 corresponds to equal ratio
        #            -128             only channel A being active
        #            128              only channel B being active
        # Integer values [-128, ..., 128] are allowed.
        self.channel_mixing = Parameter(start=0)

        # The following parameters exist twice, i.e. once per channel
        for channel in ("a", "b"):
            # The demodulation phase in degree (0-360)
            setattr(
                self,
                "demodulation_phase_%s" % channel,
                Parameter(min_=0, max_=360, start=0x0, wrap=True),
            )
            # This parameter allows for multi-f (e.g. 3f or 5f) demodulation.
            # Default value is 1, indicating that 1f demodulation is used.
            setattr(
                self,
                "demodulation_multiplier_%s" % channel,
                Parameter(min_=0, max_=15, start=1),
            )
            # The vertical offset for a channel. A value of -8191 shifts the data
            # down by 1V, a value of +8191 moves it up.
            setattr(
                self, "offset_%s" % channel, Parameter(min_=-8191, max_=8191, start=0)
            )
            # A boolean indicating whether the channel data should be inverted.
            setattr(self, "invert_%s" % channel, Parameter(start=False))

            # - -----   FILTER PARAMETERS   -----
            # after demodulation of the signal, Linien may apply up to two IIR
            # filters.
            # `filter_automatic` is a boolean indicating whether Linien should
            # automatically determine suitable filter for a given modulation
            # frequency or whether the user may configure the filters himself.
            # If automatic mode is enabled, two low pass filters are installed
            # with a frequency of half the modulation frequency.
            setattr(self, "filter_automatic_%s" % channel, Parameter(start=True))

            for filter_i in [1, 2]:
                # should this filter be enabled? Note that disabling a filter
                # does not bypass it as this would change the propagation time
                # of the signal through the FPGA which is unfavorable as it leads
                # to a mismatch of the demodulation phase. Instead, a filter
                # with unity gain is installed.
                setattr(
                    self,
                    "filter_%d_enabled_%s" % (filter_i, channel),
                    Parameter(start=False),
                )
                # Either `LOW_PASS_FILTER` or `HIGH_PASS_FILTER` from
                # `linien.common` module.
                setattr(
                    self, "filter_%d_type_%s" % (filter_i, channel), Parameter(start=0)
                )
                # The filter frequency in units of Hz
                setattr(
                    self,
                    "filter_%d_frequency_%s" % (filter_i, channel),
                    Parameter(start=10000),
                )

        #           --------- LOCK AND PID PARAMETERS ---------
        # after combining channels A and B and before passing the result to the
        # PID, `combined_offset` is added. It uses the same units as the channel
        # offsets, i.e. a value of -8191 shifts the data down by 1V, a value
        # of +8191 moves it up.
        self.combined_offset = Parameter(min_=-8191, max_=8191, start=0)
        # PID parameters. Range is [0, 8191]. In order to change sign of PID
        # parameters, use `target_slope_rising`
        self.p = Parameter(start=50, max_=8191)
        self.i = Parameter(start=5, max_=8191)
        self.d = Parameter(start=0, max_=8191)
        # A boolean that inverts the sign of the PID parameters
        self.target_slope_rising = Parameter(start=True)

        # Whether the PID on ANALOG_OUT 0 is enabled
        self.pid_on_slow_enabled = Parameter(start=False)
        # Strength of the (slow) PID on ANALOG_OUT 0. This strength corresponds
        # to the strength of the integrator. Maximum value is 8191.
        self.pid_on_slow_strength = Parameter(start=0)

        self.check_lock = Parameter(start=True)

        # FIXME: make these parameters restorable
        self.automatic_relocking = Parameter(start=True)
        for signal in ("control", "error", "monitor"):
            setattr(
                self,
                get_name_automatic_relocking_enabled_parameter(signal),
                Parameter(start=False),
            )
            setattr(
                self,
                get_name_automatic_relocking_min_parameter(signal),
                Parameter(start=5),
            )
            setattr(
                self,
                get_name_automatic_relocking_max_parameter(signal),
                Parameter(start=95),
            )
        self.lock_lost = Parameter(start=False)

        #           --------- AUTOLOCK PARAMETERS ---------
        # these are used internally by the autolock and usually should not be
        # manipulated
        self.task = Parameter(start=None, sync=False)
        self.automatic_mode = Parameter(start=True)
        self.autolock_target_position = Parameter(start=0)
        self.autolock_mode_preference = Parameter(start=AUTO_DETECT_AUTOLOCK_MODE)
        self.autolock_mode = Parameter(start=FAST_AUTOLOCK)
        self.autolock_time_scale = Parameter(start=0)
        self.autolock_instructions = Parameter(start=[], sync=False)
        self.autolock_final_wait_time = Parameter(start=0)
        self.autolock_selection = Parameter(start=False)
        self.autolock_running = Parameter(start=False)
        self.autolock_preparing = Parameter(start=False)
        self.autolock_percentage = Parameter(start=0, min_=0, max_=100)
        self.autolock_watching = Parameter(start=False)
        self.autolock_failed = Parameter(start=False)
        self.autolock_locked = Parameter(start=False)
        self.autolock_retrying = Parameter(start=False)
        self.autolock_determine_offset = Parameter(start=True)
        self.autolock_initial_sweep_amplitude = Parameter(start=1)

        #           --------- OPTIMIZATION PARAMETERS ---------
        # these are used internally by the optimization algorithm and usually
        # should not be manipulated
        self.optimization_selection = Parameter(start=False)
        self.optimization_running = Parameter(start=False)
        self.optimization_approaching = Parameter(start=False)
        self.optimization_improvement = Parameter(start=0)
        self.optimization_mod_freq_enabled = Parameter(start=1)
        self.optimization_mod_freq_min = Parameter(start=0.0)
        self.optimization_mod_freq_max = Parameter(start=10.0)
        self.optimization_mod_amp_enabled = Parameter(start=1)
        self.optimization_mod_amp_min = Parameter(start=0.0)
        self.optimization_mod_amp_max = Parameter(start=2.0)
        self.optimization_optimized_parameters = Parameter(start=(0, 0, 0))
        self.optimization_channel = Parameter(start=0)
        self.optimization_failed = Parameter(start=False)

        #           --------- PID OPTIMIZATION PARAMETERS ---------
        # these are used internally by the PID optimization algorithm and usually
        # should not be manipulated
        self.acquisition_raw_enabled = Parameter(start=False)
        self.acquisition_raw_decimation = Parameter(start=1)
        self.acquisition_raw_data = Parameter()
        # raw acquisition has an additiona iir filter that can be used as low
        # pass for preventing alias effects
        self.acquisition_raw_filter_enabled = Parameter(start=False)
        # The filter frequency in units of Hz
        self.acquisition_raw_filter_frequency = Parameter(start=0)
        self.psd_data_partial = Parameter(start=None)
        self.psd_data_complete = Parameter(start=None)
        self.psd_algorithm = Parameter(start=PSD_ALGORITHM_LPSD)
        self.psd_acquisition_running = Parameter(start=False)
        self.psd_optimization_running = Parameter(start=False)
        self.psd_acquisition_max_decimation = Parameter(start=18, min_=1, max_=32)

        #           --------- PARAMETERS OF GUI ---------
        self.plot_line_width = Parameter(start=2, min_=0.1, max_=100)
        self.plot_line_opacity = Parameter(start=230, min_=0, max_=255)
        self.plot_fill_opacity = Parameter(start=70, min_=0, max_=255)

        for color_idx in range(N_COLORS):
            setattr(
                self,
                "plot_color_%d" % color_idx,
                Parameter(start=DEFAULT_COLORS[color_idx]),
            )<|MERGE_RESOLUTION|>--- conflicted
+++ resolved
@@ -4,21 +4,12 @@
     PSD_ALGORITHM_LPSD,
     MHz,
     Vpp,
-)
-from linien.config import DEFAULT_COLORS, N_COLORS
-<<<<<<< HEAD
-from linien.common import (
-    AUTO_DETECT_AUTOLOCK_MODE,
-    FAST_AUTOLOCK,
-    Vpp,
-    MHz,
     get_name_automatic_relocking_enabled_parameter,
     get_name_automatic_relocking_max_parameter,
     get_name_automatic_relocking_min_parameter,
 )
-=======
+from linien.config import DEFAULT_COLORS, N_COLORS
 from linien.server.parameters_base import BaseParameters, Parameter
->>>>>>> c207612d
 
 
 class Parameters(BaseParameters):
