--- conflicted
+++ resolved
@@ -2,18 +2,12 @@
 import random
 import string
 from time import sleep, time
-<<<<<<< HEAD
 
 import numpy as np
 from scipy import signal
-=======
->>>>>>> f1dd507f
-
-import numpy as np
-from linien.common import PSD_ALGORITHM_LPSD, PSD_ALGORITHM_SCIPY
+
 from linien.server.optimization.engine import MultiDimensionalOptimizationEngine
-from pylpsd import lpsd
-from scipy import signal
+from linien.server.pid_optimization.lpsd import lpsd
 
 ALL_DECIMATIONS = list(range(32))
 
