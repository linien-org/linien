# Copyright 2018-2022 Benjamin Wiegand <benjamin.wiegand@physik.hu-berlin.de>
# Copyright 2022 Bastian Leykauf <leykauf@physik.hu-berlin.de>
#
# This file is part of Linien and based on redpid.
#
# Linien is free software: you can redistribute it and/or modify
# it under the terms of the GNU General Public License as published by
# the Free Software Foundation, either version 3 of the License, or
# (at your option) any later version.
#
# Linien is distributed in the hope that it will be useful,
# but WITHOUT ANY WARRANTY; without even the implied warranty of
# MERCHANTABILITY or FITNESS FOR A PARTICULAR PURPOSE.  See the
# GNU General Public License for more details.
#
# You should have received a copy of the GNU General Public License
# along with Linien.  If not, see <http://www.gnu.org/licenses/>.

from setuptools import find_packages, setup

<<<<<<< HEAD
version = "0.8.0rc7"
=======
version = "0.8.0.dev0"
>>>>>>> 001828b1

setup(
    name="linien-gui",
    version=version,
    author="Benjamin Wiegand",
    author_email="highwaychile@posteo.de",
    maintainer="Bastian Leykauf",
    maintainer_email="leykauf@physik.hu-berlin.de",
    description="Graphical user interface of the Linien spectroscopy lock application.",
    long_description="Have a look at the [project repository](https://github.com/linien-org/linien) for installation instructions.",  # noqa: E501
    long_description_content_type="text/markdown",
    url="https://github.com/linien-org/linien",
    packages=find_packages(),
    classifiers=[
        "Programming Language :: Python :: 3",
        "License :: OSI Approved :: GNU General Public License v3 (GPLv3)",
        "Operating System :: OS Independent",
    ],
    entry_points={"console_scripts": ["linien=linien_gui.app:run_application"]},
    python_requires=">=3.8",
    install_requires=[
        "app_paths>=0.0.7 ",
        "click>=7.1.2",
        "pyqtgraph>=0.10.0",
        "PyQt5>=5.12.0",
        "superqt>=0.2.3",
        f"linien_client=={version}",
    ],
    package_data={
        # IMPORTANT: any changes have to be made in pyinstaller.spec, too
        "": ["*.ui", "*.ico"]
    },
)<|MERGE_RESOLUTION|>--- conflicted
+++ resolved
@@ -18,11 +18,7 @@
 
 from setuptools import find_packages, setup
 
-<<<<<<< HEAD
-version = "0.8.0rc7"
-=======
-version = "0.8.0.dev0"
->>>>>>> 001828b1
+version = "0.8.0rc8"
 
 setup(
     name="linien-gui",
