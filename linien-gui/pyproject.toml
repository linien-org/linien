--- conflicted
+++ resolved
@@ -4,15 +4,8 @@
 
 [project]
 name = "linien-gui"
-<<<<<<< HEAD
 version = "2.0.0dev0"
-authors = [
-    { name = "Benjamin Wiegand", email = "highwaychile@posteo.de" },
-]
-=======
-version = "0.9.0.dev0"
 authors = [{ name = "Benjamin Wiegand", email = "highwaychile@posteo.de" }]
->>>>>>> 892e513d
 maintainers = [
     { name = "Bastian Leykauf", email = "leykauf@physik.hu-berlin.de" },
 ]
@@ -24,10 +17,6 @@
 ]
 requires-python = ">=3.8"
 dependencies = [
-<<<<<<< HEAD
-    "click>=7.1.2",
-=======
->>>>>>> 892e513d
     "pyqtgraph>=0.10.0",
     "PyQt5>=5.12.0",
     "superqt>=0.2.3",
@@ -51,10 +40,4 @@
 namespaces = false
 
 [tool.setuptools.package-data]
-<<<<<<< HEAD
-icon = [
-    "*.ui",
-]
-=======
-linien_gui = ["*.ui", "*.ico"]
->>>>>>> 892e513d
+icon = ["*.ui"]