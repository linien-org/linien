--- conflicted
+++ resolved
@@ -4,11 +4,7 @@
 
 [project]
 name = "linien-gui"
-<<<<<<< HEAD
 version = "2.1.0.dev0"
-=======
-version = "2.0.4"
->>>>>>> 1527649f
 authors = [
     { name = "Benjamin Wiegand", email = "benjamin.wiegand@physik.hu-berlin.de" },
     { name = "Bastian Leykauf", email = "leykauf@physik.hu-berlin.de" },
@@ -32,11 +28,7 @@
     "PyQt5>=5.12.0,<6.0",
     "requests>=2.31.0,<3.0",
     "superqt>=0.2.3",
-<<<<<<< HEAD
     "linien_client==2.1.0.dev0",
-=======
-    "linien_client==2.0.4",
->>>>>>> 1527649f
 ]
 
 [project.readme]
