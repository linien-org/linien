--- conflicted
+++ resolved
@@ -1044,11 +1044,7 @@
           </size>
          </property>
          <property name="currentIndex">
-<<<<<<< HEAD
           <number>5</number>
-=======
-          <number>3</number>
->>>>>>> 653fa4e5
          </property>
          <widget class="QWidget" name="generalPanel">
           <property name="enabled">
@@ -1094,13 +1090,8 @@
            <rect>
             <x>0</x>
             <y>0</y>
-<<<<<<< HEAD
             <width>98</width>
             <height>28</height>
-=======
-            <width>332</width>
-            <height>400</height>
->>>>>>> 653fa4e5
            </rect>
           </property>
           <attribute name="label">
