--- conflicted
+++ resolved
@@ -1035,13 +1035,8 @@
            <rect>
             <x>0</x>
             <y>0</y>
-<<<<<<< HEAD
-            <width>438</width>
-            <height>386</height>
-=======
             <width>338</width>
             <height>488</height>
->>>>>>> 78220224
            </rect>
           </property>
           <attribute name="label">
@@ -1065,13 +1060,8 @@
            <rect>
             <x>0</x>
             <y>0</y>
-<<<<<<< HEAD
-            <width>98</width>
-            <height>28</height>
-=======
             <width>338</width>
             <height>488</height>
->>>>>>> 78220224
            </rect>
           </property>
           <attribute name="label">
@@ -1095,13 +1085,8 @@
            <rect>
             <x>0</x>
             <y>0</y>
-<<<<<<< HEAD
-            <width>98</width>
-            <height>28</height>
-=======
             <width>338</width>
             <height>488</height>
->>>>>>> 78220224
            </rect>
           </property>
           <attribute name="label">
@@ -1125,13 +1110,8 @@
            <rect>
             <x>0</x>
             <y>0</y>
-<<<<<<< HEAD
-            <width>98</width>
-            <height>28</height>
-=======
             <width>338</width>
             <height>488</height>
->>>>>>> 78220224
            </rect>
           </property>
           <attribute name="label">
@@ -1155,13 +1135,8 @@
            <rect>
             <x>0</x>
             <y>0</y>
-<<<<<<< HEAD
-            <width>98</width>
-            <height>28</height>
-=======
             <width>338</width>
             <height>488</height>
->>>>>>> 78220224
            </rect>
           </property>
           <property name="sizePolicy">
@@ -1191,13 +1166,8 @@
            <rect>
             <x>0</x>
             <y>0</y>
-<<<<<<< HEAD
-            <width>98</width>
-            <height>28</height>
-=======
             <width>338</width>
             <height>488</height>
->>>>>>> 78220224
            </rect>
           </property>
           <property name="sizePolicy">
