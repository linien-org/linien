# This file is part of Linien and based on redpid.
#
# Copyright (C) 2016-2024 Linien Authors (https://github.com/linien-org/linien#license)
#
# Linien is free software: you can redistribute it and/or modify
# it under the terms of the GNU General Public License as published by
# the Free Software Foundation, either version 3 of the License, or
# (at your option) any later version.
#
# Linien is distributed in the hope that it will be useful,
# but WITHOUT ANY WARRANTY; without even the implied warranty of
# MERCHANTABILITY or FITNESS FOR A PARTICULAR PURPOSE.  See the
# GNU General Public License for more details.
#
# You should have received a copy of the GNU General Public License
# along with Linien.  If not, see <http://www.gnu.org/licenses/>.

import logging
import pickle
from time import time

import numpy as np
import pyqtgraph as pg
from linien_common.common import (
    DECIMATION,
    N_POINTS,
    SpectrumUncorrelatedException,
    check_plot_data,
    combine_error_signal,
    determine_shift_by_correlation,
    get_lock_point,
    get_signal_strength_from_i_q,
    update_signal_history,
)
from linien_gui.config import DEFAULT_PLOT_RATE_LIMIT, N_COLORS, Color
from linien_gui.utils import get_linien_app_instance
from PyQt5 import QtGui, QtWidgets
from PyQt5.QtCore import pyqtSignal
from pyqtgraph.Qt import QtCore

logger = logging.getLogger(__name__)
logger.setLevel(logging.DEBUG)

# NOTE: this is required for using a pen_width > 1. There is a bug though that causes
# the plot to be way too small. Therefore, we call PlotWidget.resize() after a while
pg.setConfigOptions(
    useOpenGL=True,
    # by default, pyqtgraph tries to clean some things up using atexit. This causes
    # problems with rpyc objects as their connection is already closed. Therefore, we
    # disable this cleanup.
    exitCleanup=False,
)

# relation between counts and 1V
VOLTS_TO_COUNTS_FACTOR = 8192

# pyqt signals enforce type, so...
INVALID_POWER = -1000


def peak_voltage_to_dBm(voltage):
    return 10 + 20 * np.log10(voltage)


class TimeXAxis(pg.AxisItem):
    """Plots x axis as time in seconds instead of point number."""

    def __init__(self, *args, parent=None, **kwargs):
        self.parent = parent
        pg.AxisItem.__init__(self, *args, **kwargs)
        self.app = get_linien_app_instance()
        self.app.connection_established.connect(self.on_connection_established)

    def on_connection_established(self):
        # we have to wait until parameters (of parent) is available
        QtCore.QTimer.singleShot(100, self.listen_to_parameter_changes)

    def listen_to_parameter_changes(self):
        self.parent.parameters.sweep_center.add_callback(self.on_lock_changed)
        self.parent.parameters.sweep_amplitude.add_callback(self.on_lock_changed)
        self.parent.parameters.lock.add_callback(self.on_lock_changed)
        self.on_lock_changed()

    def tickStrings(self, values, scale, spacing) -> list[str]:
        if self.parent.parameters.lock.value:
            # use µs for the x axis
            spacing = DECIMATION / 125e6
            values = [1e6 * scale * v * spacing for v in values]
            precision_specifier = 1
        else:
            # use voltage for the x axis
            center = self.parent.parameters.sweep_center.value
            amplitude = self.parent.parameters.sweep_amplitude.value
            min_ = center - amplitude
            max_ = center + amplitude
            spacing = abs(max_ - min_) / (N_POINTS - 1)
            values = [scale * (v * spacing + min_) for v in values]
            precision_specifier = 2
        return [f"{v:.{precision_specifier}f}" for v in values]

    def on_lock_changed(self, *args) -> None:
        self.picture = None
        self.update()


class PlotWidget(pg.PlotWidget):
    signal_power1 = pyqtSignal(float)
    signal_power2 = pyqtSignal(float)
    keyPressed = pyqtSignal(int)

    def __init__(self, *args, **kwargs):
        super(PlotWidget, self).__init__(
            *args,
            axisItems={"bottom": TimeXAxis(parent=self, orientation="bottom")},
            **kwargs,
        )
        self.app = get_linien_app_instance()
        self.app.connection_established.connect(self.on_connection_established)

        self.getAxis("bottom").enableAutoSIPrefix(False)
        self.showGrid(x=True, y=True)

        # Causes auto-scale button (‘A’ in lower-left corner) to be hidden for this
        # PlotItem
        self.hideButtons()
        # we have our own "reset view" button instead
        self.reset_view_button = QtWidgets.QPushButton(self)
        self.reset_view_button.setText("Reset view")
        self.reset_view_button.setStyleSheet("padding: 10px; font-weight: bold")
        icon = QtGui.QIcon.fromTheme("view-restore")
        self.reset_view_button.setIcon(icon)
        self.reset_view_button.clicked.connect(self.reset_view)
        self.position_reset_view_button()

        # copied from https://github.com/pyqtgraph/pyqtgraph/blob/master/pyqtgraph/graphicsItems/PlotItem/PlotItem.py#L133 # noqa: E501
        # whenever something changes, we check whether to show "auto scale" button
        self.plotItem.vb.sigStateChanged.connect(
            self.check_whether_to_show_reset_view_button
        )

        # user may zoom only as far out as there is still data
        # https://stackoverflow.com/questions/18868530/pyqtgraph-limit-zoom-to-upper-lower-bound-of-axes

        self.getViewBox().setLimits(xMin=0, xMax=2048, yMin=-1, yMax=1)

        # NOTE: increasing the pen width requires OpenGL, otherwise painting gets
        # horribly slow. See: https://github.com/pyqtgraph/pyqtgraph/issues/533
        # OpenGL is enabled in the beginning of this file.
        # NOTE: OpenGL has a bug that causes the plot to be way too small. Therefore,
        # self.resize() is called below.
        self.crosshair = pg.InfiniteLine(pos=N_POINTS / 2, pen=pg.mkPen("w", width=1))
        self.addItem(self.crosshair)

        self.zeroLine = pg.PlotCurveItem(pen=pg.mkPen("w", width=1))
        self.addItem(self.zeroLine)
        self.signalStrengthA = pg.PlotCurveItem()
        self.addItem(self.signalStrengthA)
        self.signalStrengthA2 = pg.PlotCurveItem()
        self.addItem(self.signalStrengthA2)
        self.signalStrengthAFill = pg.FillBetweenItem(
            self.signalStrengthA, self.signalStrengthA2
        )
        self.addItem(self.signalStrengthAFill)
        self.signalStrengthB = pg.PlotCurveItem()
        self.addItem(self.signalStrengthB)
        self.signalStrengthB2 = pg.PlotCurveItem()
        self.addItem(self.signalStrengthB2)
        self.signalStrengthBFill = pg.FillBetweenItem(
            self.signalStrengthB, self.signalStrengthB2
        )
        self.addItem(self.signalStrengthBFill)
        self.errorSignal1 = pg.PlotCurveItem()
        self.addItem(self.errorSignal1)
        self.errorSignal2 = pg.PlotCurveItem()
        self.addItem(self.errorSignal2)
        self.combinedErrorSignal = pg.PlotCurveItem()
        self.addItem(self.combinedErrorSignal)
        self.monitorSignal = pg.PlotCurveItem()
        self.addItem(self.monitorSignal)

        self.controlSignal = pg.PlotCurveItem()
        self.addItem(self.controlSignal)
        self.controlSignalHistory = pg.PlotCurveItem()
        self.addItem(self.controlSignalHistory)
        self.slowHistory = pg.PlotCurveItem()
        self.addItem(self.slowHistory)
        self.monitorSignalHistory = pg.PlotCurveItem()
        self.addItem(self.monitorSignalHistory)

        self.zeroLine.setData([0, N_POINTS - 1], [0, 0])
        self.errorSignal1.setData([0, N_POINTS - 1], [1, 1])
        self.errorSignal1.setData([0, N_POINTS - 1], [1, 1])
        self.combinedErrorSignal.setData([0, N_POINTS - 1], [1, 1])

        # these lines are used for configuration of the relocking system
        control_threshold_pen = pg.mkPen("m", width=2, style=QtCore.Qt.DashLine)
        error_threshold_pen = pg.mkPen("y", width=2, style=QtCore.Qt.DashLine)
        monitor_threshold_pen = pg.mkPen("y", width=2, style=QtCore.Qt.DashLine)
        self.control_signal_threshold_min = pg.InfiniteLine(
            pen=control_threshold_pen, angle=90
        )
        self.control_signal_threshold_max = pg.InfiniteLine(
            pen=control_threshold_pen, angle=90
        )
        self.error_signal_threshold_min = pg.InfiniteLine(
            pen=error_threshold_pen, angle=0
        )
        self.error_signal_threshold_max = pg.InfiniteLine(
            pen=error_threshold_pen, angle=0
        )
        self.monitor_signal_threshold_min = pg.InfiniteLine(
            pen=monitor_threshold_pen, angle=0
        )
        self.monitor_signal_threshold_max = pg.InfiniteLine(
            pen=monitor_threshold_pen, angle=0
        )

        for item in (
            self.control_signal_threshold_min,
            self.control_signal_threshold_max,
            self.error_signal_threshold_min,
            self.error_signal_threshold_max,
            self.monitor_signal_threshold_min,
            self.monitor_signal_threshold_max,
        ):
            self.addItem(item)
            item.setVisible(True)

        self.connection = None
        self.parameters = None
        self.last_plot_data = None
        self.plot_max = 0
        self.plot_min = np.inf
        self.touch_start = None
        self.autolock_ref_spectrum = None

        self.selection_running = False
        self.selection_boundaries = None

        self.overlay = pg.LinearRegionItem(values=(0, 0), movable=False)
        self.overlay.setVisible(False)
        self.addItem(self.overlay)

        self.boundary_overlays = [
            pg.LinearRegionItem(values=(0, 0), movable=False, brush=(0, 0, 0, 200))
            for _ in range(2)
        ]
        for i, overlay in enumerate(self.boundary_overlays):
            overlay.setVisible(False)
            # make outer borders invisible, see
            # https://github.com/pyqtgraph/pyqtgraph/issues/462
            overlay.lines[i].setPen((0, 0, 0, 0))
            self.addItem(overlay)

        self.lock_target_line = pg.InfiniteLine(movable=False)
        self.lock_target_line.setValue(1000)
        self.addItem(self.lock_target_line)
        self._fixed_opengl_bug = False

        self.last_plot_time = 0
        self.plot_rate_limit = DEFAULT_PLOT_RATE_LIMIT

        self.plot_paused = False
        self.cached_plot_data = []
        self._should_reposition_reset_view_button = False

    def on_connection_established(self):
        self.parameters = self.app.parameters
        self.control = self.app.control

        for color_idx in range(N_COLORS):
            getattr(self.app.settings, f"plot_color_{color_idx}").add_callback(
                self.on_plot_settings_changed
            )
        self.app.settings.plot_line_width.add_callback(self.on_plot_settings_changed)
        self.app.settings.plot_line_opacity.add_callback(self.on_plot_settings_changed)

        self.control_signal_history_data = self.parameters.control_signal_history.value
        self.monitor_signal_history_data = self.parameters.monitor_signal_history.value

        self.parameters.to_plot.add_callback(self.on_new_plot_data_received)
        self.parameters.autolock_selection.add_callback(
            self.on_autolock_selection_changed
        )
        self.parameters.optimization_selection.add_callback(
            self.on_optimization_selection_changed
        )
        self.parameters.automatic_mode.add_callback(self.on_automatic_mode_changed)
        self.parameters.lock.add_callback(self.on_lock_changed)

    def _to_data_coords(self, event):
        pos = self.plotItem.vb.mapSceneToView(event.pos())
        x, y = pos.x(), pos.y()
        return x, y

    def _within_boundaries(self, x):
        boundaries = (
            self.selection_boundaries if self.selection_running else [0, N_POINTS]
        )

        if x < boundaries[0]:
            return boundaries[0]
        if x > boundaries[1]:
            return boundaries[1]
        return x

    def keyPressEvent(self, event):
        # we listen here in addition to the main window because some events are only
        # caught here
        self.keyPressed.emit(event.key())

    def mouseMoveEvent(self, event):
        if not self.selection_running:
            super().mouseMoveEvent(event)
        else:
            if self.touch_start is None:
                return

            x0, y0 = self.touch_start

            x, y = self._to_data_coords(event)
            x = self._within_boundaries(x)
            self.set_selection_overlay(x0, x - x0)

    def mouseReleaseEvent(self, event):
        super().mouseReleaseEvent(event)

        if self.selection_running:
            if self.touch_start is None:
                return

            x, y = self._to_data_coords(event)
            x = self._within_boundaries(x)
            x0, y0 = self.touch_start
            xdiff = np.abs(x0 - x)
            xmax = len(self.last_plot_data[0]) - 1
            if xdiff / xmax < 0.01:
                # it was a click
                pass
            else:
                # it was a selection
                if self.selection_running:
                    if self.parameters.autolock_selection.value:
                        last_combined_error_signal = self.last_plot_data[2]
                        self.parameters.autolock_selection.value = False

                        self.control.exposed_start_autolock(
                            # we pickle it here because otherwise a netref is
                            # transmitted which blocks the autolock
                            *sorted([x0, x]),
                            pickle.dumps(last_combined_error_signal),
                            additional_spectra=pickle.dumps(self.cached_plot_data),
                        )

                        (
                            mean_signal,
                            target_slope_rising,
                            target_zoom,
                            rolled_error_signal,
                            line_width,
                            peak_idxs,
                        ) = get_lock_point(
                            last_combined_error_signal, *sorted((int(x0), int(x)))
                        )
                        self.autolock_ref_spectrum = rolled_error_signal
                    elif self.parameters.optimization_selection.value:
                        channel = self.parameters.optimization_channel.value
                        spectrum = self.last_plot_data[
                            (
                                0
                                if not self.parameters.dual_channel.value
                                else (0, 1)[channel]
                            )
                        ]
                        self.parameters.optimization_selection.value = False
                        points = sorted([int(x0), int(x)])
                        self.control.exposed_start_optimization(
                            *points, pickle.dumps(spectrum)
                        )

            self.overlay.setVisible(False)
            self.touch_start = None

    def on_plot_settings_changed(self, *args):
        pen_width = self.app.settings.plot_line_width.value

        for curve, color in {
            self.errorSignal1: Color.ERROR1,
            self.errorSignal2: Color.ERROR2,
            self.combinedErrorSignal: Color.ERROR_COMBINED,
            self.monitorSignal: Color.MONITOR,
            self.controlSignal: Color.CONTROL_SIGNAL,
            self.controlSignalHistory: Color.CONTROL_SIGNAL_HISTORY,
            self.slowHistory: Color.SLOW_HISTORY,
            self.monitorSignalHistory: Color.MONITOR_SIGNAL_HISTORY,
        }.items():
            r, g, b, _ = getattr(self.app.settings, f"plot_color_{color.value}").value
            a = self.app.settings.plot_line_opacity.value
            curve.setPen(pg.mkPen((r, g, b, a), width=pen_width))

    def on_autolock_selection_changed(self, value):
        if value:
            self.parameters.optimization_selection.value = False
            self.enable_area_selection(selectable_width=0.99)
            self.pause_plot()
        elif not self.parameters.optimization_selection.value:
            self.disable_area_selection()
            self.resume_plot_and_clear_cache()

    def on_optimization_selection_changed(self, value):
        if value:
            self.parameters.autolock_selection.value = False
            self.enable_area_selection(selectable_width=0.75)
            self.pause_plot()
        elif not self.parameters.autolock_selection.value:
            self.disable_area_selection()
            self.resume_plot_and_clear_cache()

    def on_automatic_mode_changed(self, automatic_mode: bool) -> None:
        """Show or hide crosshair"""
        self.crosshair.setVisible(not automatic_mode)

    def on_lock_changed(self, lock: bool) -> None:
        if not lock:
            self.setLabel("bottom", "sweep voltage", units="V")
        else:
            self.setLabel("bottom", "time", units="µs")

    def set_selection_overlay(self, x_start, width):
        self.overlay.setRegion((x_start, x_start + width))

    def mousePressEvent(self, event):
        super().mousePressEvent(event)

        if self.selection_running:
            if event.button() == QtCore.Qt.RightButton:
                return

            x, y = self._to_data_coords(event)

            if self.selection_running:
                if x < self.selection_boundaries[0] or x > self.selection_boundaries[1]:
                    return

            self.touch_start = x, y
            self.set_selection_overlay(x, 0)
            self.overlay.setVisible(True)

    def on_new_plot_data_received(self, to_plot):
        time_beginning = time()

        if self._should_reposition_reset_view_button:
            self._should_reposition_reset_view_button = False
            self.position_reset_view_button()

        if (
            time_beginning - self.last_plot_time <= self.plot_rate_limit
            and not self.plot_paused
        ):
            # don't plot too often as it only causes unnecessary load this does not
            # apply if plot is paused, because in this case we want to collect all the
            # data that we can get in order to pass it to the autolock
            return

        self.last_plot_time = time_beginning

        # NOTE: this is necessary if OpenGL is activated. Otherwise, the plot is way too
        # small. This command apparently causes a repaint and works fine even though the
        # values are nonsense.
        if not self._fixed_opengl_bug:
            self._fixed_opengl_bug = True
            self.resize(
                self.parent().frameGeometry().width(),
                self.parent().frameGeometry().height(),
            )

        if self.parameters.pause_acquisition.value:
            return

        if to_plot is not None:
            to_plot = pickle.loads(to_plot)

            if to_plot is None:
                return

            if not check_plot_data(self.parameters.lock.value, to_plot):
                return

            # we also call this if the laser is not locked because it resets the history
            # in this case
            update_signal_history(
                self.control_signal_history_data,
                self.monitor_signal_history_data,
                to_plot,
                self.parameters.lock.value,
                self.parameters.control_signal_history_length.value,
            )

            if self.parameters.lock.value:
                dual_channel = self.parameters.dual_channel.value
                timescale = self.parameters.control_signal_history_length.value

                self.errorSignal1.setVisible(False)
                self.errorSignal2.setVisible(False)
                self.monitorSignal.setVisible(False)
                self.signalStrengthA.setVisible(False)
                self.signalStrengthB.setVisible(False)
                self.signalStrengthA2.setVisible(False)
                self.signalStrengthB2.setVisible(False)
                self.signalStrengthAFill.setVisible(False)
                self.signalStrengthBFill.setVisible(False)

                self.combinedErrorSignal.setVisible(True)
                self.combinedErrorSignal.setData(
                    list(range(len(to_plot["error_signal"]))),
                    to_plot["error_signal"] / V,
                )

                self.controlSignal.setVisible(True)
                self.controlSignal.setData(
                    list(range(len(to_plot["control_signal"]))),
                    to_plot["control_signal"] / V,
                )

                self.controlSignalHistory.setVisible(True)
                self.controlSignalHistory.setData(
                    scale_history_times(
                        self.control_signal_history_data["times"], timescale
                    ),
                    np.array(self.control_signal_history_data["values"]) / V,
                )

                self.slowHistory.setVisible(self.parameters.pid_on_slow_enabled.value)
                self.slowHistory.setData(
                    scale_history_times(
                        self.control_signal_history_data["slow_times"], timescale
                    ),
                    np.array(self.control_signal_history_data["slow_values"]) / V,
                )

                self.monitorSignalHistory.setVisible(not dual_channel)
                if not dual_channel:
                    self.monitorSignalHistory.setData(
                        scale_history_times(
                            self.monitor_signal_history_data["times"], timescale
                        ),
                        np.array(self.monitor_signal_history_data["values"]) / V,
                    )
                self.plot_autolock_target_line(None)
            else:
                dual_channel = self.parameters.dual_channel.value
                monitor_signal = to_plot.get("monitor_signal")
                error_signal_2 = to_plot.get("error_signal_2")
                error_signal_1 = to_plot["error_signal_1"]
                monitor_or_error_signal_2 = (
                    error_signal_2 if error_signal_2 is not None else monitor_signal
                )

                combined_error_signal = combine_error_signal(
                    (error_signal_1, monitor_or_error_signal_2),
                    dual_channel,
                    self.parameters.channel_mixing.value,
                    self.parameters.combined_offset.value if dual_channel else 0,
                )

                if self.plot_paused:
                    self.cached_plot_data.append(combined_error_signal)
                    # don't save too much
                    self.cached_plot_data = self.cached_plot_data[-20:]
                    return

                self.last_plot_data = [error_signal_1, monitor_or_error_signal_2] + [
                    combined_error_signal
                ]

                self.controlSignal.setVisible(False)
                self.controlSignalHistory.setVisible(False)
                self.slowHistory.setVisible(False)
                self.monitorSignalHistory.setVisible(False)

                self.combinedErrorSignal.setVisible(True)
                self.combinedErrorSignal.setData(
                    list(range(len(error_signal_1))), error_signal_1 / V
                )

                self.errorSignal1.setVisible(dual_channel)
                if error_signal_1 is not None:
                    self.errorSignal1.setData(
                        list(range(len(error_signal_1))), error_signal_1 / V
                    )

                self.errorSignal2.setVisible(dual_channel)
                if error_signal_2 is not None:
                    self.errorSignal2.setData(
                        list(range(len(error_signal_2))), error_signal_2 / V
                    )

                self.monitorSignal.setVisible(not dual_channel)
                if monitor_signal is not None:
                    self.monitorSignal.setData(
                        list(range(len(monitor_signal))), monitor_signal / V
                    )

                self.plot_autolock_target_line(combined_error_signal)

                if (self.parameters.modulation_frequency.value != 0) and (
                    not self.parameters.pid_only_mode.value
                ):
                    # check whether to plot signal strengths using quadratures
                    error_1_quadrature = to_plot.get("error_signal_1_quadrature")
                    error_2_quadrature = to_plot.get("error_signal_2_quadrature")

                    self.signalStrengthA.setVisible(error_1_quadrature is not None)
                    self.signalStrengthA2.setVisible(error_1_quadrature is not None)
                    self.signalStrengthAFill.setVisible(error_1_quadrature is not None)
                    self.signalStrengthB.setVisible(error_2_quadrature is not None)
                    self.signalStrengthB2.setVisible(error_2_quadrature is not None)
                    self.signalStrengthBFill.setVisible(error_2_quadrature is not None)

                    if error_1_quadrature is not None:

                        if self.parameters.dual_channel.value:
                            color = Color.ERROR1.value
                        else:
                            color = Color.ERROR_COMBINED.value
                        max_signal_strength_V = (
                            self.plot_signal_strength(
                                error_signal_1,
                                error_1_quadrature,
                                self.signalStrengthA,
                                self.signalStrengthA2,
                                self.signalStrengthAFill,
                                self.parameters.offset_a.value,
                                getattr(self.app.settings, f"plot_color_{color}").value,
                            )
                            / VOLTS_TO_COUNTS_FACTOR
                        )
<<<<<<< HEAD
                        all_signals.append(
                            [
                                max_signal_strength_V * VOLTS_TO_COUNTS_FACTOR,
                                -1 * max_signal_strength_V * VOLTS_TO_COUNTS_FACTOR,
                            ]
                        )
=======
>>>>>>> 78220224

                        self.signal_power1.emit(
                            peak_voltage_to_dBm(max_signal_strength_V)
                        )
                    else:
                        self.signal_power1.emit(INVALID_POWER)

                    if error_2_quadrature is not None:
                        max_signal_strength2_V = (
                            self.plot_signal_strength(
                                monitor_or_error_signal_2,
                                error_2_quadrature,
                                self.signalStrengthB,
                                self.signalStrengthB2,
                                self.signalStrengthBFill,
                                self.parameters.offset_b.value,
                                getattr(
                                    self.app.settings,
                                    f"plot_color_{Color.ERROR2.value}",
                                ).value,
                            )
                            / VOLTS_TO_COUNTS_FACTOR
                        )

<<<<<<< HEAD
                        all_signals.append(
                            [
                                max_signal_strength2_V * VOLTS_TO_COUNTS_FACTOR,
                                -1 * max_signal_strength2_V * VOLTS_TO_COUNTS_FACTOR,
                            ]
                        )

=======
>>>>>>> 78220224
                        self.signal_power2.emit(
                            peak_voltage_to_dBm(max_signal_strength2_V)
                        )
                    else:
                        self.signal_power2.emit(INVALID_POWER)
                else:
                    self.signalStrengthA.setVisible(False)
                    self.signalStrengthB.setVisible(False)
                    self.signalStrengthA2.setVisible(False)
                    self.signalStrengthB2.setVisible(False)
                    self.signalStrengthAFill.setVisible(False)
                    self.signalStrengthBFill.setVisible(False)

                    self.signal_power1.emit(INVALID_POWER)
                    self.signal_power2.emit(INVALID_POWER)

        time_end = time()
        time_diff = time_end - time_beginning
        new_rate_limit = 2 * time_diff

        if new_rate_limit < DEFAULT_PLOT_RATE_LIMIT:
            new_rate_limit = DEFAULT_PLOT_RATE_LIMIT

        self.plot_rate_limit = new_rate_limit

    def plot_signal_strength(
        self, i, q, signal, neg_signal, fill, channel_offset, color
    ):
        # we have to subtract channel offset here and will add it back in the end
        i -= int(round(channel_offset))
        q -= int(round(channel_offset))
        signal_strength = get_signal_strength_from_i_q(i, q)

        r, g, b, *_ = color

        x = list(range(len(signal_strength)))
        signal_strength_scaled = signal_strength / VOLTS_TO_COUNTS_FACTOR
        upper = (channel_offset / VOLTS_TO_COUNTS_FACTOR) + signal_strength_scaled
        lower = (channel_offset / VOLTS_TO_COUNTS_FACTOR) - 1 * signal_strength_scaled

        brush = pg.mkBrush(r, g, b, self.app.settings.plot_fill_opacity.value)
        fill.setBrush(brush)

        invisible_pen = pg.mkPen("k", width=0.00001)
        signal.setData(x, upper, pen=invisible_pen)
        neg_signal.setData(x, lower, pen=invisible_pen)
        return np.max([np.max(upper), -1 * np.min(lower)]) * VOLTS_TO_COUNTS_FACTOR

<<<<<<< HEAD
    def plot_data_unlocked(self, error_signals, combined_signal):
        error_signal1, error_signal2 = error_signals
        self.signal1.setData(
            list(range(len(error_signal1))), error_signal1 / VOLTS_TO_COUNTS_FACTOR
        )
        self.signal2.setData(
            list(range(len(error_signal2))), error_signal2 / VOLTS_TO_COUNTS_FACTOR
        )
        self.combined_signal.setData(
            list(range(len(combined_signal))), combined_signal / VOLTS_TO_COUNTS_FACTOR
        )

    def plot_data_locked(self, signals):
        error_signal = signals["error_signal"]
        control_signal = signals["control_signal"]
        self.combined_signal.setData(
            list(range(len(error_signal))), error_signal / VOLTS_TO_COUNTS_FACTOR
        )
        self.control_signal.setData(
            list(range(len(error_signal))), control_signal / VOLTS_TO_COUNTS_FACTOR
        )

=======
>>>>>>> 78220224
    def plot_autolock_target_line(self, combined_error_signal):
        if (
            self.autolock_ref_spectrum is not None
            and self.parameters.autolock_preparing.value
        ):
            sweep_amplitude = self.parameters.sweep_amplitude.value
            zoom_factor = 1 / sweep_amplitude
            initial_zoom_factor = (
                1 / self.parameters.autolock_initial_sweep_amplitude.value
            )

            try:
                shift, _1, _2 = determine_shift_by_correlation(
                    zoom_factor / initial_zoom_factor,
                    self.autolock_ref_spectrum,
                    combined_error_signal,
                )
                shift *= zoom_factor / initial_zoom_factor
                length = len(combined_error_signal)
                shift = (length / 2) - (shift / 2 * length)

                self.lock_target_line.setVisible(True)
                self.lock_target_line.setValue(shift)

            except SpectrumUncorrelatedException:
                self.lock_target_line.setVisible(False)
        else:
            self.lock_target_line.setVisible(False)

<<<<<<< HEAD
    def keyPressEvent(self, event):
        # we listen here in addition to the main window because some events are only
        # caught here
        self.keyPressed.emit(event.key())

    def update_signal_history(self, to_plot):
        update_signal_history(
            self.control_signal_history_data,
            self.monitor_signal_history_data,
            to_plot,
            self.parameters.lock.value,
            self.parameters.control_signal_history_length.value,
        )

        if self.parameters.lock.value:

            def scale(arr):
                timescale = self.parameters.control_signal_history_length.value
                if arr:
                    arr = np.array(arr)
                    arr -= arr[0]
                    arr *= 1 / timescale * N_POINTS
                return arr

            history = self.control_signal_history_data["values"]
            self.control_signal_history.setData(
                scale(self.control_signal_history_data["times"]),
                np.array(history) / VOLTS_TO_COUNTS_FACTOR,
            )

            slow_values = self.control_signal_history_data["slow_values"]
            self.slow_history.setData(
                scale(self.control_signal_history_data["slow_times"]),
                np.array(slow_values) / VOLTS_TO_COUNTS_FACTOR,
            )

            if not self.parameters.dual_channel.value:
                self.monitor_signal_history.setData(
                    scale(self.monitor_signal_history_data["times"]),
                    np.array(self.monitor_signal_history_data["values"])
                    / VOLTS_TO_COUNTS_FACTOR,
                )

            return history, slow_values
        return [], []

=======
>>>>>>> 78220224
    def enable_area_selection(self, selectable_width=0.5):
        self.selection_running = True

        # there are some glitches if the width of the overlay is exactly right.
        # Therefore we make it a little wider.
        extra_width = N_POINTS / 100
        boundary_width = (N_POINTS * (1 - selectable_width)) / 2.0

        self.selection_boundaries = (boundary_width, N_POINTS - boundary_width)

        self.boundary_overlays[0].setRegion((-extra_width, boundary_width))
        self.boundary_overlays[1].setRegion(
            (N_POINTS - boundary_width, N_POINTS + extra_width)
        )

        for overlay in self.boundary_overlays:
            overlay.setVisible(True)

    def disable_area_selection(self):
        self.selection_running = False

        for overlay in self.boundary_overlays:
            overlay.setVisible(False)

    def pause_plot(self):
        """
        Pauses plot updates. All incoming data is cached though. This is useful for
        letting the user select a line that is then used in the autolock.
        """
        self.plot_paused = True

    def resume_plot_and_clear_cache(self):
        """Resume plotting again."""
        self.plot_paused = False
        self.cached_plot_data = []

    # called when widget is resized
    def position_reset_view_button(self):
        pos = QtCore.QPoint(
            self.geometry().width() - self.reset_view_button.geometry().width() - 25,
            25,
        )
        self.reset_view_button.move(pos)

    def check_whether_to_show_reset_view_button(self):
        # copied from https://github.com/pyqtgraph/pyqtgraph/blob/master/pyqtgraph/graphicsItems/PlotItem/PlotItem.py#L1195 # noqa: E501
        auto_scale_disabled = not all(self.plotItem.vb.autoRangeEnabled())
        if auto_scale_disabled:
            self.reset_view_button.show()
        else:
            self.reset_view_button.hide()

    def reset_view(self):
        self.enableAutoRange()

    def resizeEvent(self, event, *args, **kwargs):
        super().resizeEvent(event, *args, **kwargs)
        # we don't do it directly here because this causes problems for some reason
        self._should_reposition_reset_view_button = True

<<<<<<< HEAD
    def show_control_thresholds(self, show: bool, min_: float, max_: float) -> None:
        if self.app.parameters.lock.value:
            self.control_signal_threshold_min.setAngle(0)
            self.control_signal_threshold_max.setAngle(0)
        else:
            sweep_center = self.app.parameters.sweep_center.value
            sweep_amplitude = self.app.parameters.sweep_amplitude.value
            sweep_min = sweep_center - sweep_amplitude
            sweep_max = sweep_center + sweep_amplitude
            spacing = (N_POINTS - 1) / abs(sweep_max - sweep_min)  # pts / V
            min_ = spacing * (min_ - sweep_min)
            max_ = spacing * (max_ - sweep_min)
            self.control_signal_threshold_min.setAngle(90)
            self.control_signal_threshold_max.setAngle(90)
        self.control_signal_threshold_min.setValue(min_)
        self.control_signal_threshold_max.setValue(max_)
        self.control_signal_threshold_min.setVisible(show)
        self.control_signal_threshold_max.setVisible(show)

    def show_error_thresholds(self, show: bool, min_: float, max_: float) -> None:
        self.error_signal_threshold_min.setValue(min_)
        self.error_signal_threshold_max.setValue(max_)
        self.error_signal_threshold_min.setVisible(show)
        self.error_signal_threshold_max.setVisible(show)

    def show_monitor_thresholds(self, show: bool, min_: float, max_: float) -> None:
        self.monitor_signal_threshold_min.setValue(min_)
        self.monitor_signal_threshold_max.setValue(max_)
        self.monitor_signal_threshold_min.setVisible(show)
        self.monitor_signal_threshold_max.setVisible(show)
=======

def scale_history_times(arr: np.ndarray, timescale: int) -> np.ndarray:
    if arr:
        arr = np.array(arr)
        arr -= arr[0]
        arr *= 1 / timescale * N_POINTS
    return arr
>>>>>>> 78220224
<|MERGE_RESOLUTION|>--- conflicted
+++ resolved
@@ -513,13 +513,13 @@
                 self.combinedErrorSignal.setVisible(True)
                 self.combinedErrorSignal.setData(
                     list(range(len(to_plot["error_signal"]))),
-                    to_plot["error_signal"] / V,
+                    to_plot["error_signal"] / VOLTS_TO_COUNTS_FACTOR,
                 )
 
                 self.controlSignal.setVisible(True)
                 self.controlSignal.setData(
                     list(range(len(to_plot["control_signal"]))),
-                    to_plot["control_signal"] / V,
+                    to_plot["control_signal"] / VOLTS_TO_COUNTS_FACTOR,
                 )
 
                 self.controlSignalHistory.setVisible(True)
@@ -527,7 +527,8 @@
                     scale_history_times(
                         self.control_signal_history_data["times"], timescale
                     ),
-                    np.array(self.control_signal_history_data["values"]) / V,
+                    np.array(self.control_signal_history_data["values"])
+                    / VOLTS_TO_COUNTS_FACTOR,
                 )
 
                 self.slowHistory.setVisible(self.parameters.pid_on_slow_enabled.value)
@@ -535,7 +536,8 @@
                     scale_history_times(
                         self.control_signal_history_data["slow_times"], timescale
                     ),
-                    np.array(self.control_signal_history_data["slow_values"]) / V,
+                    np.array(self.control_signal_history_data["slow_values"])
+                    / VOLTS_TO_COUNTS_FACTOR,
                 )
 
                 self.monitorSignalHistory.setVisible(not dual_channel)
@@ -544,7 +546,8 @@
                         scale_history_times(
                             self.monitor_signal_history_data["times"], timescale
                         ),
-                        np.array(self.monitor_signal_history_data["values"]) / V,
+                        np.array(self.monitor_signal_history_data["values"])
+                        / VOLTS_TO_COUNTS_FACTOR,
                     )
                 self.plot_autolock_target_line(None)
             else:
@@ -580,25 +583,29 @@
 
                 self.combinedErrorSignal.setVisible(True)
                 self.combinedErrorSignal.setData(
-                    list(range(len(error_signal_1))), error_signal_1 / V
+                    list(range(len(error_signal_1))),
+                    error_signal_1 / VOLTS_TO_COUNTS_FACTOR,
                 )
 
                 self.errorSignal1.setVisible(dual_channel)
                 if error_signal_1 is not None:
                     self.errorSignal1.setData(
-                        list(range(len(error_signal_1))), error_signal_1 / V
+                        list(range(len(error_signal_1))),
+                        error_signal_1 / VOLTS_TO_COUNTS_FACTOR,
                     )
 
                 self.errorSignal2.setVisible(dual_channel)
                 if error_signal_2 is not None:
                     self.errorSignal2.setData(
-                        list(range(len(error_signal_2))), error_signal_2 / V
+                        list(range(len(error_signal_2))),
+                        error_signal_2 / VOLTS_TO_COUNTS_FACTOR,
                     )
 
                 self.monitorSignal.setVisible(not dual_channel)
                 if monitor_signal is not None:
                     self.monitorSignal.setData(
-                        list(range(len(monitor_signal))), monitor_signal / V
+                        list(range(len(monitor_signal))),
+                        monitor_signal / VOLTS_TO_COUNTS_FACTOR,
                     )
 
                 self.plot_autolock_target_line(combined_error_signal)
@@ -635,15 +642,6 @@
                             )
                             / VOLTS_TO_COUNTS_FACTOR
                         )
-<<<<<<< HEAD
-                        all_signals.append(
-                            [
-                                max_signal_strength_V * VOLTS_TO_COUNTS_FACTOR,
-                                -1 * max_signal_strength_V * VOLTS_TO_COUNTS_FACTOR,
-                            ]
-                        )
-=======
->>>>>>> 78220224
 
                         self.signal_power1.emit(
                             peak_voltage_to_dBm(max_signal_strength_V)
@@ -668,16 +666,6 @@
                             / VOLTS_TO_COUNTS_FACTOR
                         )
 
-<<<<<<< HEAD
-                        all_signals.append(
-                            [
-                                max_signal_strength2_V * VOLTS_TO_COUNTS_FACTOR,
-                                -1 * max_signal_strength2_V * VOLTS_TO_COUNTS_FACTOR,
-                            ]
-                        )
-
-=======
->>>>>>> 78220224
                         self.signal_power2.emit(
                             peak_voltage_to_dBm(max_signal_strength2_V)
                         )
@@ -726,7 +714,6 @@
         neg_signal.setData(x, lower, pen=invisible_pen)
         return np.max([np.max(upper), -1 * np.min(lower)]) * VOLTS_TO_COUNTS_FACTOR
 
-<<<<<<< HEAD
     def plot_data_unlocked(self, error_signals, combined_signal):
         error_signal1, error_signal2 = error_signals
         self.signal1.setData(
@@ -749,8 +736,6 @@
             list(range(len(error_signal))), control_signal / VOLTS_TO_COUNTS_FACTOR
         )
 
-=======
->>>>>>> 78220224
     def plot_autolock_target_line(self, combined_error_signal):
         if (
             self.autolock_ref_spectrum is not None
@@ -780,12 +765,6 @@
         else:
             self.lock_target_line.setVisible(False)
 
-<<<<<<< HEAD
-    def keyPressEvent(self, event):
-        # we listen here in addition to the main window because some events are only
-        # caught here
-        self.keyPressed.emit(event.key())
-
     def update_signal_history(self, to_plot):
         update_signal_history(
             self.control_signal_history_data,
@@ -827,8 +806,6 @@
             return history, slow_values
         return [], []
 
-=======
->>>>>>> 78220224
     def enable_area_selection(self, selectable_width=0.5):
         self.selection_running = True
 
@@ -889,7 +866,6 @@
         # we don't do it directly here because this causes problems for some reason
         self._should_reposition_reset_view_button = True
 
-<<<<<<< HEAD
     def show_control_thresholds(self, show: bool, min_: float, max_: float) -> None:
         if self.app.parameters.lock.value:
             self.control_signal_threshold_min.setAngle(0)
@@ -920,12 +896,11 @@
         self.monitor_signal_threshold_max.setValue(max_)
         self.monitor_signal_threshold_min.setVisible(show)
         self.monitor_signal_threshold_max.setVisible(show)
-=======
+
 
 def scale_history_times(arr: np.ndarray, timescale: int) -> np.ndarray:
     if arr:
         arr = np.array(arr)
         arr -= arr[0]
         arr *= 1 / timescale * N_POINTS
-    return arr
->>>>>>> 78220224
+    return arr