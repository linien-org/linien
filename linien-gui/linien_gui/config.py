# This file is part of Linien and based on redpid.
#
# Copyright (C) 2016-2024 Linien Authors (https://github.com/linien-org/linien#license)
#
# Linien is free software: you can redistribute it and/or modify
# it under the terms of the GNU General Public License as published by
# the Free Software Foundation, either version 3 of the License, or
# (at your option) any later version.
#
# Linien is distributed in the hope that it will be useful,
# but WITHOUT ANY WARRANTY; without even the implied warranty of
# MERCHANTABILITY or FITNESS FOR A PARTICULAR PURPOSE.  See the
# GNU General Public License for more details.
#
# You should have received a copy of the GNU General Public License
# along with Linien.  If not, see <http://www.gnu.org/licenses/>.

import json
import logging
from pathlib import Path
from typing import Callable, Iterator, Tuple

from linien_common.config import USER_DATA_PATH, create_backup_file

logger = logging.getLogger(__name__)
logger.setLevel(logging.DEBUG)

UI_PATH = Path(__file__).parents[0].resolve() / "ui"
SETTINGS_STORE_FILENAME = "settings.json"
# don't plot more often than once per `DEFAULT_PLOT_RATE_LIMIT` seconds
DEFAULT_PLOT_RATE_LIMIT = 0.1


class Setting:
    def __init__(
        self,
        min_=None,
        max_=None,
        start=None,
    ):
        self.min = min_
        self.max = max_
        self._value = start
        self.start = start
        self._callbacks = set()

    @property
    def value(self):
        return self._value

    @value.setter
    def value(self, value):
        if self.min is not None and value < self.min:
            value = self.min
        if self.max is not None and value > self.max:
            value = self.max
        self._value = value

        # We copy it because a listener could remove a listener --> this would cause an
        # error in this loop.
        for callback in self._callbacks.copy():
            callback(value)

    def add_callback(self, function: Callable[..., None], call_immediatly: bool = True):
        """Add a callback function that is called when with each newly set value."""
        self._callbacks.add(function)

        if call_immediatly:
            if self._value is not None:
                function(self._value)

    def remove_callback(self, function):
        if function in self._callbacks:
            self._callbacks.remove(function)


class Settings:
    def __init__(self):
        self.plot_line_width = Setting(start=2, min_=0.1, max_=100)
        self.plot_line_opacity = Setting(start=230, min_=0, max_=255)
        self.plot_fill_opacity = Setting(start=70, min_=0, max_=255)
<<<<<<< HEAD
        self.plot_color_0 = Setting(start=DEFAULT_COLORS[0])
        self.plot_color_1 = Setting(start=DEFAULT_COLORS[1])
        self.plot_color_2 = Setting(start=DEFAULT_COLORS[2])
        self.plot_color_3 = Setting(start=DEFAULT_COLORS[3])
        self.plot_color_4 = Setting(start=DEFAULT_COLORS[4])
        self.plot_color_5 = Setting(start=DEFAULT_COLORS[5])
        self.plot_color_6 = Setting(start=DEFAULT_COLORS[6])
        self.plot_color_7 = Setting(start=DEFAULT_COLORS[7])
        self.show_control_threshold = Setting(start=False)
        self.show_error_threshold = Setting(start=False)
        self.show_monitor_threshold = Setting(start=False)
=======
        self.plot_color_error_combined = Setting(start=(214, 39, 40))
        self.plot_color_error1 = Setting(start=(227, 119, 194))
        self.plot_color_error2 = Setting(start=(148, 103, 189))
        self.plot_color_monitor = Setting(start=(31, 119, 180))
        self.plot_color_monitor_history = Setting(start=(23, 190, 207))
        self.plot_color_control = Setting(start=(188, 189, 34))
        self.plot_color_control_history = Setting(start=(255, 127, 14))
        self.plot_color_slow_control = Setting(start=(44, 160, 44))
>>>>>>> 12133832

        # save changed settings to disk
        for _, setting in self:
            setting.add_callback(lambda _: save_settings(self), call_immediatly=False)

    def __iter__(self) -> Iterator[Tuple[str, Setting]]:
        for name, setting in self.__dict__.items():
            if isinstance(setting, Setting):
                yield name, setting

    @property
    def plot_colors(self) -> list[Setting]:
        all_color_settings = []
        for name, setting in self:
            if name.startswith("plot_color_"):
                all_color_settings.append(setting)
        return all_color_settings


def save_settings(settings: Settings) -> None:
    data = {name: setting.value for name, setting in settings}
    with open(USER_DATA_PATH / SETTINGS_STORE_FILENAME, "w") as f:
        json.dump(data, f, indent=0)


def load_settings() -> Settings:
    settings = Settings()
    filename = USER_DATA_PATH / SETTINGS_STORE_FILENAME
    try:
        with open(filename, "r") as f:
            data = json.load(f)
            for name, value in data.items():
                if name in settings.__dict__:
                    getattr(settings, name).value = value
    except FileNotFoundError:
        save_settings(settings)
    except json.JSONDecodeError:
        logger.error(f"Settings file {filename} was corrupted.")
        create_backup_file(filename)
    return settings<|MERGE_RESOLUTION|>--- conflicted
+++ resolved
@@ -79,19 +79,6 @@
         self.plot_line_width = Setting(start=2, min_=0.1, max_=100)
         self.plot_line_opacity = Setting(start=230, min_=0, max_=255)
         self.plot_fill_opacity = Setting(start=70, min_=0, max_=255)
-<<<<<<< HEAD
-        self.plot_color_0 = Setting(start=DEFAULT_COLORS[0])
-        self.plot_color_1 = Setting(start=DEFAULT_COLORS[1])
-        self.plot_color_2 = Setting(start=DEFAULT_COLORS[2])
-        self.plot_color_3 = Setting(start=DEFAULT_COLORS[3])
-        self.plot_color_4 = Setting(start=DEFAULT_COLORS[4])
-        self.plot_color_5 = Setting(start=DEFAULT_COLORS[5])
-        self.plot_color_6 = Setting(start=DEFAULT_COLORS[6])
-        self.plot_color_7 = Setting(start=DEFAULT_COLORS[7])
-        self.show_control_threshold = Setting(start=False)
-        self.show_error_threshold = Setting(start=False)
-        self.show_monitor_threshold = Setting(start=False)
-=======
         self.plot_color_error_combined = Setting(start=(214, 39, 40))
         self.plot_color_error1 = Setting(start=(227, 119, 194))
         self.plot_color_error2 = Setting(start=(148, 103, 189))
@@ -100,7 +87,9 @@
         self.plot_color_control = Setting(start=(188, 189, 34))
         self.plot_color_control_history = Setting(start=(255, 127, 14))
         self.plot_color_slow_control = Setting(start=(44, 160, 44))
->>>>>>> 12133832
+        self.show_control_threshold = Setting(start=False)
+        self.show_error_threshold = Setting(start=False)
+        self.show_monitor_threshold = Setting(start=False)
 
         # save changed settings to disk
         for _, setting in self:
