# This file is part of Linien and based on redpid.
#
# Copyright (C) 2016-2024 Linien Authors (https://github.com/linien-org/linien#license)
#
# Linien is free software: you can redistribute it and/or modify
# it under the terms of the GNU General Public License as published by
# the Free Software Foundation, either version 3 of the License, or
# (at your option) any later version.
#
# Linien is distributed in the hope that it will be useful,
# but WITHOUT ANY WARRANTY; without even the implied warranty of
# MERCHANTABILITY or FITNESS FOR A PARTICULAR PURPOSE.  See the
# GNU General Public License for more details.
#
# You should have received a copy of the GNU General Public License
# along with Linien.  If not, see <http://www.gnu.org/licenses/>.

import json
import logging
from enum import Enum
from pathlib import Path
from typing import Callable, Iterator, Tuple

from linien_common.config import USER_DATA_PATH, create_backup_file

logger = logging.getLogger(__name__)
logger.setLevel(logging.DEBUG)

UI_PATH = Path(__file__).parents[0].resolve() / "ui"
SETTINGS_STORE_FILENAME = "settings.json"
# don't plot more often than once per `DEFAULT_PLOT_RATE_LIMIT` seconds
DEFAULT_PLOT_RATE_LIMIT = 0.1

DEFAULT_COLORS = [
    (214, 39, 40, 200),  # 0: red
    (44, 160, 44, 200),  # 1: green
    (31, 119, 180, 200),  # 2: blue
    (188, 189, 34, 200),  # 3: yellow
    (227, 119, 194, 200),  # 4: pink
    (255, 127, 14, 200),  # 5: orange
    (148, 103, 189, 200),  # 6: purple
    (23, 190, 207, 200),  # 7: turquoise
]
N_COLORS = len(DEFAULT_COLORS)


class Color(Enum):
    ERROR_COMBINED = 0
    SLOW_HISTORY = 1
    MONITOR = 2
    CONTROL_SIGNAL = 3
    ERROR1 = 4
    CONTROL_SIGNAL_HISTORY = 5
    ERROR2 = 6
    MONITOR_SIGNAL_HISTORY = 7


class Setting:
    def __init__(
        self,
        min_=None,
        max_=None,
        start=None,
    ):
        self.min = min_
        self.max = max_
        self._value = start
        self.start = start
        self._callbacks = set()

    @property
    def value(self):
        return self._value

    @value.setter
    def value(self, value):
        if self.min is not None and value < self.min:
            value = self.min
        if self.max is not None and value > self.max:
            value = self.max
        self._value = value

        # We copy it because a listener could remove a listener --> this would cause an
        # error in this loop.
        for callback in self._callbacks.copy():
            callback(value)

    def add_callback(self, function: Callable, call_immediatly: bool = True):
        self._callbacks.add(function)

        if call_immediatly:
            if self._value is not None:
                function(self._value)

    def remove_callback(self, function):
        if function in self._callbacks:
            self._callbacks.remove(function)


class Settings:
    def __init__(self):
        self.plot_line_width = Setting(start=2, min_=0.1, max_=100)
        self.plot_line_opacity = Setting(start=230, min_=0, max_=255)
        self.plot_fill_opacity = Setting(start=70, min_=0, max_=255)
        self.plot_color_0 = Setting(start=DEFAULT_COLORS[0])
        self.plot_color_1 = Setting(start=DEFAULT_COLORS[1])
        self.plot_color_2 = Setting(start=DEFAULT_COLORS[2])
        self.plot_color_3 = Setting(start=DEFAULT_COLORS[3])
        self.plot_color_4 = Setting(start=DEFAULT_COLORS[4])
<<<<<<< HEAD
        self.show_control_threshold = Setting(start=False)
        self.show_error_threshold = Setting(start=False)
        self.show_monitor_threshold = Setting(start=False)
=======
        self.plot_color_5 = Setting(start=DEFAULT_COLORS[5])
        self.plot_color_6 = Setting(start=DEFAULT_COLORS[6])
        self.plot_color_7 = Setting(start=DEFAULT_COLORS[7])
>>>>>>> 78220224

        # save changed settings to disk
        for _, setting in self:
            setting.add_callback(lambda _: save_settings(self), call_immediatly=False)

    def __iter__(self) -> Iterator[Tuple[str, Setting]]:
        for name, setting in self.__dict__.items():
            if isinstance(setting, Setting):
                yield name, setting


def save_settings(settings: Settings) -> None:
    data = {name: setting.value for name, setting in settings}
    with open(USER_DATA_PATH / SETTINGS_STORE_FILENAME, "w") as f:
        json.dump(data, f, indent=0)


def load_settings() -> Settings:
    settings = Settings()
    filename = USER_DATA_PATH / SETTINGS_STORE_FILENAME
    try:
        with open(filename, "r") as f:
            data = json.load(f)
            for name, value in data.items():
                if name in settings.__dict__:
                    getattr(settings, name).value = value
    except FileNotFoundError:
        save_settings(settings)
    except json.JSONDecodeError:
        logger.error(f"Settings file {filename} was corrupted.")
        create_backup_file(filename)
    return settings<|MERGE_RESOLUTION|>--- conflicted
+++ resolved
@@ -107,15 +107,12 @@
         self.plot_color_2 = Setting(start=DEFAULT_COLORS[2])
         self.plot_color_3 = Setting(start=DEFAULT_COLORS[3])
         self.plot_color_4 = Setting(start=DEFAULT_COLORS[4])
-<<<<<<< HEAD
+        self.plot_color_5 = Setting(start=DEFAULT_COLORS[5])
+        self.plot_color_6 = Setting(start=DEFAULT_COLORS[6])
+        self.plot_color_7 = Setting(start=DEFAULT_COLORS[7])
         self.show_control_threshold = Setting(start=False)
         self.show_error_threshold = Setting(start=False)
         self.show_monitor_threshold = Setting(start=False)
-=======
-        self.plot_color_5 = Setting(start=DEFAULT_COLORS[5])
-        self.plot_color_6 = Setting(start=DEFAULT_COLORS[6])
-        self.plot_color_7 = Setting(start=DEFAULT_COLORS[7])
->>>>>>> 78220224
 
         # save changed settings to disk
         for _, setting in self:
