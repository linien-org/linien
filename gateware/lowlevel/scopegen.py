--- conflicted
+++ resolved
@@ -1,4 +1,15 @@
-from migen import Signal, Module, Instance, ClockSignal, ResetSignal, Array, Record, ClockDomain, ClockDomainsRenamer, If
+from migen import (
+    Signal,
+    Module,
+    Instance,
+    ClockSignal,
+    ResetSignal,
+    Array,
+    Record,
+    ClockDomain,
+    ClockDomainsRenamer,
+    If,
+)
 from misoc.interconnect.csr import AutoCSR, CSRStorage, CSRStatus
 from .pitaya_ps import sys_layout
 
@@ -9,18 +20,15 @@
         self.value = Signal((14, True))
         self.to_compare = Signal((14, True))
 
-        #self.sign = Signal((2, True), reset=1)
+        # self.sign = Signal((2, True), reset=1)
         self.at_start = Signal()
 
         self.sync += [
-            If((self.value > self.to_compare) & ~self.at_start,
-                self.counter.eq(
-                    self.counter + 1
-                )
+            If(
+                (self.value > self.to_compare) & ~self.at_start,
+                self.counter.eq(self.counter + 1),
             ),
-            If(self.at_start,
-                self.counter.eq(0)
-            )
+            If(self.at_start, self.counter.eq(0)),
         ]
 
 
@@ -56,16 +64,14 @@
         s = width - len(asg_a)
         self.comb += dac_a.eq(asg_a << s), dac_b.eq(asg_b << s)
 
-<<<<<<< HEAD
-
         scope_written_data = Signal((14, True))
         scope_position = Signal(14)
 
         self.to_compare = CSRStorage(14)
         self.N_greater = CSRStatus(14)
-        #self.sign = CSRStorage(2)
+        # self.sign = CSRStorage(2)
 
-        self.clock_domains.cd_tester_clock = ClockDomain('tester_clock')
+        self.clock_domains.cd_tester_clock = ClockDomain("tester_clock")
         renamed_clock = ClockDomainsRenamer("tester_clock")
 
         self.submodules.tester = renamed_clock(Tester())
@@ -74,44 +80,38 @@
             self.tester.value.eq(scope_written_data),
             self.tester.to_compare.eq(self.to_compare.storage),
             self.N_greater.status.eq(self.tester.counter),
-            self.tester.at_start.eq(
-                scope_position == 0
-            ),
-            #self.tester.sign.eq(self.sign)
+            self.tester.at_start.eq(scope_position == 0),
+            # self.tester.sign.eq(self.sign)
         ]
         scope_writing_now = Signal()
 
-        self.comb += [
-            self.cd_tester_clock.clk.eq(scope_writing_now)
-        ]
+        self.comb += [self.cd_tester_clock.clk.eq(scope_writing_now)]
 
-        self.specials.scope = Instance("red_pitaya_scope",
-                i_adc_a_i=adc_a >> s,
-                i_adc_b_i=adc_b >> s,
-                i_adc_a_q_i=adc_a_q >> s,
-                i_adc_b_q_i=adc_b_q >> s,
-                #i_adc_a_q_i=0b11111111111111,
-                #i_adc_b_q_i=0b11111111111111,
-                i_adc_clk_i=ClockSignal(),
-                i_adc_rstn_i=~ResetSignal(),
-
-                i_trig_ext_i=ext_scope_trigger,
-                i_trig_asg_i=asg_trig,
-
-                i_sys_clk_i=self.scope_sys.clk,
-                i_sys_rstn_i=self.scope_sys.rstn,
-                i_sys_addr_i=self.scope_sys.addr,
-                i_sys_wdata_i=self.scope_sys.wdata,
-                i_sys_sel_i=self.scope_sys.sel,
-                i_sys_wen_i=self.scope_sys.wen,
-                i_sys_ren_i=self.scope_sys.ren,
-                o_sys_rdata_o=self.scope_sys.rdata,
-                o_sys_err_o=self.scope_sys.err,
-                o_sys_ack_o=self.scope_sys.ack,
-
-                o_written_data=scope_written_data,
-                o_scope_position=scope_position,
-                o_scope_writing_now=scope_writing_now
+        self.specials.scope = Instance(
+            "red_pitaya_scope",
+            i_adc_a_i=adc_a >> s,
+            i_adc_b_i=adc_b >> s,
+            i_adc_a_q_i=adc_a_q >> s,
+            i_adc_b_q_i=adc_b_q >> s,
+            # i_adc_a_q_i=0b11111111111111,
+            # i_adc_b_q_i=0b11111111111111,
+            i_adc_clk_i=ClockSignal(),
+            i_adc_rstn_i=~ResetSignal(),
+            i_trig_ext_i=ext_scope_trigger,
+            i_trig_asg_i=asg_trig,
+            i_sys_clk_i=self.scope_sys.clk,
+            i_sys_rstn_i=self.scope_sys.rstn,
+            i_sys_addr_i=self.scope_sys.addr,
+            i_sys_wdata_i=self.scope_sys.wdata,
+            i_sys_sel_i=self.scope_sys.sel,
+            i_sys_wen_i=self.scope_sys.wen,
+            i_sys_ren_i=self.scope_sys.ren,
+            o_sys_rdata_o=self.scope_sys.rdata,
+            o_sys_err_o=self.scope_sys.err,
+            o_sys_ack_o=self.scope_sys.ack,
+            o_written_data=scope_written_data,
+            o_scope_position=scope_position,
+            o_scope_writing_now=scope_writing_now,
         )
 
 
@@ -154,33 +154,8 @@
     yield tester.at_start.eq(0)"""
 
 
-if __name__ == '__main__':
+if __name__ == "__main__":
     from migen import run_simulation
 
     tester = Tester()
-    run_simulation(tester, tester_testbench(tester))
-=======
-        self.specials.scope = Instance(
-            "red_pitaya_scope",
-            i_adc_a_i=adc_a >> s,
-            i_adc_b_i=adc_b >> s,
-            i_adc_a_q_i=adc_a_q >> s,
-            i_adc_b_q_i=adc_b_q >> s,
-            # i_adc_a_q_i=0b11111111111111,
-            # i_adc_b_q_i=0b11111111111111,
-            i_adc_clk_i=ClockSignal(),
-            i_adc_rstn_i=~ResetSignal(),
-            i_trig_ext_i=ext_scope_trigger,
-            i_trig_asg_i=asg_trig,
-            i_sys_clk_i=self.scope_sys.clk,
-            i_sys_rstn_i=self.scope_sys.rstn,
-            i_sys_addr_i=self.scope_sys.addr,
-            i_sys_wdata_i=self.scope_sys.wdata,
-            i_sys_sel_i=self.scope_sys.sel,
-            i_sys_wen_i=self.scope_sys.wen,
-            i_sys_ren_i=self.scope_sys.ren,
-            o_sys_rdata_o=self.scope_sys.rdata,
-            o_sys_err_o=self.scope_sys.err,
-            o_sys_ack_o=self.scope_sys.ack,
-        )
->>>>>>> aa81f65e
+    run_simulation(tester, tester_testbench(tester))