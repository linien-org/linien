--- conflicted
+++ resolved
@@ -1,9 +1,4 @@
 # this code is based on redpid. See LICENSE for details.
-<<<<<<< HEAD
-from gateware.logic.relocking import RelockWatcher
-from gateware.logic.autolock import FPGAAutolock
-=======
->>>>>>> c207612d
 from migen import (
     Array,
     Cat,
@@ -19,6 +14,7 @@
 from misoc.interconnect.csr import AutoCSR, CSRStatus, CSRStorage
 
 from gateware.logic.autolock import FPGAAutolock
+from gateware.logic.relocking import RelockWatcher
 from linien.common import ANALOG_OUT0
 
 from .logic.chains import FastChain, SlowChain, cross_connect
