--- conflicted
+++ resolved
@@ -18,25 +18,6 @@
 # along with Linien.  If not, see <http://www.gnu.org/licenses/>.
 
 from linien_common.common import ANALOG_OUT0
-<<<<<<< HEAD
-from logic.autolock import FPGAAutolock
-from logic.chains import FastChain, SlowChain, cross_connect
-from logic.decimation import Decimate
-from logic.delta_sigma import DeltaSigma
-from logic.iir import Iir
-from logic.limit import LimitCSR
-from logic.modulate import Modulate
-from logic.pid import PID
-from logic.sweep import SweepCSR
-from lowlevel.analog import PitayaAnalog
-from lowlevel.crg import CRG
-from lowlevel.dna import DNA
-from lowlevel.gpio import Gpio
-from lowlevel.pitaya_ps import PitayaPS, Sys2CSR, SysCDC, SysInterconnect
-from lowlevel.scopegen import ScopeGen
-from lowlevel.xadc import XADC
-=======
->>>>>>> 76a27f35
 from migen import (
     Array,
     Cat,
@@ -50,8 +31,6 @@
 )
 from misoc.interconnect import csr_bus
 from misoc.interconnect.csr import AutoCSR, CSRStatus, CSRStorage
-<<<<<<< HEAD
-=======
 
 from .logic.autolock import FPGAAutolock
 from .logic.chains import FastChain, SlowChain, cross_connect
@@ -69,7 +48,6 @@
 from .lowlevel.pitaya_ps import PitayaPS, Sys2CSR, SysCDC, SysInterconnect
 from .lowlevel.scopegen import ScopeGen
 from .lowlevel.xadc import XADC
->>>>>>> 76a27f35
 
 
 class LinienLogic(Module, AutoCSR):
@@ -335,9 +313,7 @@
 
         fast_outs = list(Signal((width + 4, True)) for channel in (0, 1))
 
-        self.comb += self.slow.pid.running.eq(
-                    self.logic.autolock.lock_running.status
-                )
+        self.comb += self.slow.pid.running.eq(self.logic.autolock.lock_running.status)
         slow_pid_out = Signal((width, True))
         self.comb += slow_pid_out.eq(self.slow.output)
 
@@ -357,8 +333,6 @@
                     self.logic.control_slow_channel.storage == channel, slow_pid_out, 0
                 )
             )
-            
-
 
         for analog_idx in range(4):
             if analog_idx == 0:
@@ -374,9 +348,11 @@
                 slow_out = Signal((width + 3, True))
                 self.comb += [
                     slow_out.eq(
-                        #control_slow_channel=2 -> ANALOG_OUT0
+                        # control_slow_channel=2 -> ANALOG_OUT0
                         Mux(
-                            self.logic.control_slow_channel.storage == 2, slow_pid_out, 0
+                            self.logic.control_slow_channel.storage == 2,
+                            slow_pid_out,
+                            0,
                         )
                         + Mux(
                             self.logic.sweep_channel.storage == ANALOG_OUT0,
